'use strict';

const driver = require('../../index.js').driver;
const AdapterFactory = require('../../api/adapterFactory.js');
var adapterFactoryInstance = AdapterFactory.getInstance(driver);
class TestLibrary {
    getAdapters() {
        return new Promise((resolve, reject) => {
            adapterFactoryInstance.getAdapters((error, adapters) => {
                if (error) {
                    console.log('Failed to get adapters.');
                    reject(error);
                } else {
                    resolve(adapters);
                }
            });
        });
    }

    openAdapter(adapterId) {
        return new Promise((resolve, reject) => {
            this.getAdapters().then(adapters => {
                const options = {
                    baudRate: 115200,
                    parity: 'none',
                    flowControl: 'none',
                    eventInterval: 1,
                    logLevel: 'trace',
                };

                const adapter = adapters[adapterId];
                if (!adapter) {
                    reject('No adapter connected with adapter id ' + adapterId);
                }

                adapter.open(options, error => {
                    if (error) {
                        console.log('Failed to open adapter ' + adapterId + ': ' + error);
                        reject(error);
                    }

                    this._adapter = adapter;
                    resolve();
                });
            });
        });
    }

    listAdvertisingPeripherals() {
        return new Promise((resolve, reject) => {
            const scanParameters = {
                active: true,
                interval: 100,
                window: 50,
                timeout: 20,
            };
            let foundDevices = [];
            const advertisingListener = device=> {
                if (!foundDevices.find(seenDevice => seenDevice.address === device.address)) {
                    foundDevices.push(device);
                    console.log(device.name + ' ' + device.address);
                }

            };

            this._adapter.on('deviceDiscovered', advertisingListener);
            this._adapter.startScan(scanParameters, () => {
                console.log('started scan');
                setTimeout(() => {
                    this._adapter.removeListener('deviceDiscovered', advertisingListener);
                    resolve();
                }, 10000);

            });
        });
    }

    startScan() {
        return new Promise((resolve, reject) => {
            const scanParameters = {
                active: true,
                interval: 100,
                window: 50,
                timeout: 20,
            };

            this._adapter.startScan(scanParameters, error => {
                if (error) {
                    reject(error);
                } else {
                    resolve();
                }
            });
        });
    }

    stopScan() {
        return new Promise((resolve, reject) => {
            this._adapter.stopScan(error => {
                if (error) {
                    reject(error);
                } else {
                    resolve();
                }
            });
        });
    }

    connectToPeripheral(address) {
        return new Promise((resolve, reject) => {
            var connectionParameters = {
                min_conn_interval: 7.5, max_conn_interval: 7.5, slave_latency: 0, conn_sup_timeout: 4000,
            };
            const addr = {address: address, type: 'BLE_GAP_ADDR_TYPE_RANDOM_STATIC'};
            const scanParameters = {
                active: true, interval: 100, window: 50, timeout: 20,
            };
            const options = {scanParams: scanParameters, connParams: connectionParameters};
            this._adapter.once('deviceConnected', device => {
                resolve(device);
            });
            this._adapter.connect(addr, options, error => {
                if (error) {
                    reject(error);
                }
            });
        });
    }

    waitForConnectedEvent() {
        return new Promise((resolve, reject) => {
            this._adapter.once('deviceConnected', device => {
                console.log('Was connected');
                resolve(device);
            });
            console.log('Waiting to get connected');
        });
    }

    waitForSecurityChangedEvent() {
        return new Promise((resolve, reject) => {
            this._adapter.once('securityChanged', event => {
                console.log('Security changed');
                resolve(event);
            });
            this._adapter.once('error', error => {
                console.log('Error: ' + error);
                reject(error);
            });
            console.log('Waiting for securityChanged event');
        });
    }

    waitForDescriptorValueChangedEvent() {
        return new Promise((resolve, reject) => {
            this._adapter.once('descriptorValueChanged', descriptor => {
                console.log('Descriptor changed');
                resolve(descriptor);
            });
            this._adapter.once('error', error => {
                console.log('Error: ' + error);
                reject(error);
            });
            console.log('Waiting for descriptorValueChanged event');
        });
    }

    startAdvertising(advData) {
        return new Promise((resolve, reject) => {
            if (advData === undefined) {
                advData = {};
            }

            if (advData.completeLocalName === undefined) {
                advData.completeLocalName = 'Wayland';
            }

            if (advData.txPowerLevel === undefined) {
                advData.txPowerLevel = 20;
            }

            const scanRespData = {};
            const advOptions = {
                interval: 100,
                timeout: 10000,
            };
            this._adapter.startAdvertising(advData, scanRespData, advOptions, error => {
                if (error) {
                    reject(error);
                } else {
                    resolve();
                }
            });
        });
    }

    stopAdvertising() {
        return new Promise((resolve, reject) => {
            this._adapter.stopAdvertising(error => {
                if (error) {
                    reject(error);
                } else {
                    resolve();
                }
            });
        });
    }

    pair(deviceInstanceId) {
        return new Promise((resolve, reject) => {
            this._adapter.once('securityChanged', event => {
                resolve(event);
            });
            this._adapter.once('error', error => {
                reject(error);
            });
            this._adapter.pair(deviceInstanceId, false, error => {
                if (error) {
                    reject(error);
                }
            });
        });
    }

    disconnect(deviceInstanceId) {
        return new Promise((resolve, reject) => {
            this._adapter.disconnect(deviceInstanceId, (error, device) => {
                if (error) {
                    reject(error);
                } else {
                    resolve(device);
                }
            });
        });
    }

    cancelConnect() {
        return new Promise((resolve, reject) => {
            this._adapter.cancelConnect(error => {
                if (error) {
                    reject(error);
                } else {
                    resolve();
                }
            });
        });
    }

    updateConnectionParameters(deviceInstanceId, newParameters) {
        return new Promise((resolve, reject) => {
            this._adapter.updateConnectionParameters(deviceInstanceId, newParameters, (error, connectionParameters) => {
                if (error) {
                    reject(error);
                } else {
                    resolve(connectionParameters);
                }
            });
        });
    }

    getServices(deviceInstanceId) {
        return new Promise((resolve, reject) => {
            this._adapter.getServices(deviceInstanceId, (error, services) => {
                if (error) {
                    reject('Failed to get services: ', error);
                } else {
                    resolve(services);
                }
            });
        });

    }

    getCharacteristics(serviceInstanceId) {
        return new Promise((resolve, reject) => {
            this._adapter.getCharacteristics(serviceInstanceId, (error, characteristics) => {
                if (error) {
                    reject(error);
                } else {
                    resolve(characteristics);
                }
            });
        });
    }

    getAllCharacteristicsForAllServices(deviceInstanceId) {
        return this.getServices(deviceInstanceId).then(services => {
            let allCharacteristics = [];
            let characteristicsPromise = new Promise((resolve, reject) => {
                resolve([]);
            });

            for (let i = 0; i < services.length; i++) {
                characteristicsPromise = characteristicsPromise.then(characteristics => {
                    allCharacteristics.push.apply(allCharacteristics, characteristics);
                    return this.getCharacteristics(services[i].instanceId);
                });
            }

            return characteristicsPromise.then(characteristics => {
                allCharacteristics.push.apply(allCharacteristics, characteristics);
                return allCharacteristics;
            });
        });
    }

    getAllDescriptorsForService(serviceInstanceId) {
        return this.getCharacteristics(serviceInstanceId).then(characteristics => {
            let allPromises = [];
            let allDescriptors = [];
            let descriptorPromise = new Promise((resolve, reject) => {
                resolve([]);
            });

            for (let i = 0; i < characteristics.length; i++) {
                descriptorPromise = descriptorPromise.then(descriptors => {
                    allDescriptors.push.apply(allDescriptors, descriptors);
                    return this.getDescriptors(characteristics[i].instanceId);
                });
            }

            return descriptorPromise.then(descriptors => {
                allDescriptors.push.apply(allDescriptors, descriptors);
                return allDescriptors;
            });
        });
    }

    getAllDescriptorsForAllServices(deviceInstanceId) {
        return this.getServices(deviceInstanceId).then(services => {
            let allDescriptors = [];
            let descriptorsPromise = new Promise((resolve, reject) => {
                resolve([]);
            });
            for (let i = 0; i < services.length; i++) {
                descriptorsPromise = descriptorsPromise.then(descriptors => {
                    allDescriptors.push.apply(allDescriptors, descriptors);
                    return this.getAllDescriptorsForService(services[i].instanceId);
                });
            }

            return descriptorsPromise.then(descriptors => {
                allDescriptors.push.apply(allDescriptors, descriptors);
                return allDescriptors;
            });
        });
    }

    getDescriptors(characteristicInstanceId) {
        return new Promise((resolve, reject) => {
            this._adapter.getDescriptors(characteristicInstanceId, (error, descriptors) => {
                if (error) {
                    reject(error);
                } else {
                    resolve(descriptors);
                }
            });
        });
    }

    closeAdapter() {
        return new Promise((resolve, reject)=> {
            this._adapter.close(error => {
                if (!error) {
                    resolve();
                } else {
                    reject(error);
                }
            });
        });
    }

    writeDescriptorValue(descriptorId, value, ack) {
        return new Promise((resolve, reject) => {
            this._adapter.writeDescriptorValue(descriptorId, value, ack, (error, attribute) => {
                if (error) {
                    reject(error);
                } else {
                    resolve(attribute);
                }
            });
        });
    }

    readDescriptorValue(descriptorId) {
        return new Promise((resolve, reject) => {
            this._adapter.readDescriptorValue(descriptorId, (error, valueArray) => {
                if (error) {
                    reject(error);
                } else {
                    resolve(valueArray);
                }
            });
        });
    }

    writeCharacteristicValue(characteristicId, value, ack) {
        return new Promise((resolve, reject) => {
            this._adapter.writeCharacteristicValue(characteristicId, value, ack, (error, attribute) => {
                console.log('testLibrary writeCharacteristicValue callback');
                if (error) {
                    reject(error);
                } else {
                    resolve(attribute);
                }
            });
        });
    }

    readCharacteristicValue(characteristicId) {
        return new Promise((resolve, reject) => {
            this._adapter.readCharacteristicValue(characteristicId, (error, characteristic) => {
                if (error) {
                    reject(error);
                } else {
                    resolve(characteristic);
                }
            });
        });
    }

    startCharacteristicsNotifications(characteristicId, ack) {
        return new Promise((resolve, reject) => {
            this._adapter.startCharacteristicsNotifications(characteristicId, ack, error => {
                if (error) {
                    reject(error);
                } else {
                    resolve();
                }
            });
        });
    }

    stopCharacteristicsNotifications(characteristicId) {
        return new Promise((resolve, reject) => {
            this._adapter.stopCharacteristicsNotifications(characteristicId, error => {
                if (error) {
                    reject(error);
                } else {
                    resolve();
                }
            });
        });
    }

    openAdapterAndConnectToPeripheral(adapterId, peripheralAddress) {
        return new Promise((resolve, reject) => {
            this.openAdapter(adapterId)
            .then(this.connectToPeripheral.bind(this, peripheralAddress))
            .then(device => {
                resolve(device);
            })
            .catch(error => {
                console.log('Connect to device failed: ', error);
                reject(error);
            });
        });
    }

    addService(services) {
        return new Promise((resolve, reject) => {
<<<<<<< HEAD
            this._adapter.setServices(services, (err => {
                if (err) {
                    console.log(`Error setting services: '${JSON.stringify(err, null, 1)}'.`);
                    reject(err);
=======
            this._adapter.setServices(services, (error => {
                if (error) {
                    console.log(`Error setting services: '${JSON.stringify(error, null, 1)}'.`);
                    reject(error);
>>>>>>> d97b5aa9
                } else {
                    resolve();
                }
            }));
        });
    }
}
const singletonContainer = {
    _testLibInstance: null,
    get testLibrary() {
        if (!this._testLibInstance) {
            this._testLibInstance = new TestLibrary();
        }

        return this._testLibInstance;
    },
};
module.exports = {
    testLibrary: TestLibrary,
    singletonContainer: singletonContainer,
};<|MERGE_RESOLUTION|>--- conflicted
+++ resolved
@@ -459,17 +459,10 @@
 
     addService(services) {
         return new Promise((resolve, reject) => {
-<<<<<<< HEAD
-            this._adapter.setServices(services, (err => {
-                if (err) {
-                    console.log(`Error setting services: '${JSON.stringify(err, null, 1)}'.`);
-                    reject(err);
-=======
             this._adapter.setServices(services, (error => {
                 if (error) {
                     console.log(`Error setting services: '${JSON.stringify(error, null, 1)}'.`);
                     reject(error);
->>>>>>> d97b5aa9
                 } else {
                     resolve();
                 }
