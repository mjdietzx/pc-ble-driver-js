/*
 * Copyright (c) 2016 Nordic Semiconductor ASA
 * All rights reserved.
 *
 * Redistribution and use in source and binary forms, with or without modification,
 * are permitted provided that the following conditions are met:
 *
 *   1. Redistributions of source code must retain the above copyright notice, this
 *   list of conditions and the following disclaimer.
 *
 *   2. Redistributions in binary form must reproduce the above copyright notice, this
 *   list of conditions and the following disclaimer in the documentation and/or
 *   other materials provided with the distribution.
 *
 *   3. Neither the name of Nordic Semiconductor ASA nor the names of other
 *   contributors to this software may be used to endorse or promote products
 *   derived from this software without specific prior written permission.
 *
 *   4. This software must only be used in or with a processor manufactured by Nordic
 *   Semiconductor ASA, or in or with a processor manufactured by a third party that
 *   is used in combination with a processor manufactured by Nordic Semiconductor.
 *
 *   5. Any software provided in binary or object form under this license must not be
 *   reverse engineered, decompiled, modified and/or disassembled.
 *
 * THIS SOFTWARE IS PROVIDED BY THE COPYRIGHT HOLDERS AND CONTRIBUTORS "AS IS" AND
 * ANY EXPRESS OR IMPLIED WARRANTIES, INCLUDING, BUT NOT LIMITED TO, THE IMPLIED
 * WARRANTIES OF MERCHANTABILITY AND FITNESS FOR A PARTICULAR PURPOSE ARE
 * DISCLAIMED. IN NO EVENT SHALL THE COPYRIGHT HOLDER OR CONTRIBUTORS BE LIABLE FOR
 * ANY DIRECT, INDIRECT, INCIDENTAL, SPECIAL, EXEMPLARY, OR CONSEQUENTIAL DAMAGES
 * (INCLUDING, BUT NOT LIMITED TO, PROCUREMENT OF SUBSTITUTE GOODS OR SERVICES;
 * LOSS OF USE, DATA, OR PROFITS; OR BUSINESS INTERRUPTION) HOWEVER CAUSED AND ON
 * ANY THEORY OF LIABILITY, WHETHER IN CONTRACT, STRICT LIABILITY, OR TORT
 * (INCLUDING NEGLIGENCE OR OTHERWISE) ARISING IN ANY WAY OUT OF THE USE OF THIS
 * SOFTWARE, EVEN IF ADVISED OF THE POSSIBILITY OF SUCH DAMAGE.
 */

'use strict';

const assert = require('assert');

const api = require('../index').api;
const driver = require('../index').driver;

const setup = require('./setup');
const adapterFactory = setup.adapterFactory;

function runTests(adapter) {
    getManifestOK();
//    getManifestNonExistingZipPath();
    listServices(adapter);
}

function getManifestOK() {
    const dfu = new api.Dfu();
    const zipPath = "./dfu/dfu_test_softdevice_bootloader_s132.zip";
    dfu.getManifest(zipPath, (err, manifest) => { console.log(manifest) } );
}

function getManifestNonExistingZipPath() {
    const dfu = new api.Dfu();
    dfu.getManifest("non-existing/path.zip", (err, manifest) => {
        if (err) {
            console.log(err);
        } else {
            console.log(manifest);
        }
    });
}

function connect(adapter, connectToAddress, callback) {
    const options = {
        scanParams: {
            active: false,
            interval: 100,
            window: 50,
            timeout: 20,
        },
        connParams: {
            min_conn_interval: 7.5,
            max_conn_interval: 15,
            slave_latency: 0,
            conn_sup_timeout: 4000,
        },
    };

    console.log("= before adapter.connect")
    adapter.connect(
        connectToAddress,
        options,
        error => {
            console.log("= inside adapter.connect callback")
            if (error) {
                console.log(error);
            }
            assert(!error);
            if (callback) callback();
        }
    );
}
/*
function startScan(adapter, callback)
{
    const scanParameters = {
        active: true,
        interval: 100,
        window: 20,
        timeout: 4,
    };

    adapter.startScan(scanParameters, err => {
        console.log(err);
        assert(!err);
        if (callback) callback();
    });
}
*/
function setupAdapter(adapter, name, address, addressType, callback) {
    adapter.open(
        {
            baudRate: 115200,
            parity: 'none',
            flowControl: 'none',
            enableBLE: false,
            eventInterval: 0,
        },
        error => {
            assert(!error);
            adapter.enableBLE(
                null,
                (error, params, app_ram_base) => {
                    assert(!error);
                    adapter.getState((error, state) => {
                        assert(!error);
                        adapter.setAddress(address, addressType, error => {
                            assert(!error);
                            adapter.setName(name, error => {
                                console.log('= adapter.setName: ', error);
                                assert(!error);
                                if (callback) callback(adapter);
                            });
                        });
                    });
                }
            );
        }
    );
}

function listServices(adapter) {
    const dfu = new api.Dfu();
//    const zipPath = "./dfu/dfu_test_softdevice_bootloader_s132.zip";
//    const zipPath = "./dfu/dfu_test_softdevice_s132.zip";
//    const zipPath = "./dfu/dfu_test_bootloader_s132.zip";
//    const zipPath = "./dfu/dfu_test_app_hrm_s132.zip";
    const zipPath = "./dfu/dfu_test_all_s132.zip";

    let deviceID = undefined;

    adapter.on('logMessage', (severity, message) => { if(severity > 1) console.log(`#1 logMessage: ${message}`)});
    adapter.on('status', (status) => { console.log(`#1 status: ${JSON.stringify(status)}`); });
    adapter.on('error', error => { console.log('#1 error: ' + JSON.stringify(error, null, 1)); });
    adapter.on('stateChanged', state => { console.log('#1 stateChanged: ' + JSON.stringify(state)); });
    adapter.on('deviceDisconnected', device => { console.log('#1 deviceDisconnected: ' + JSON.stringify(device)); });
    adapter.on('deviceDiscovered', device => { console.log(`Discovered device: ${JSON.stringify(device)}`); });
    adapter.on('deviceConnected', device => {
        console.log('#1 deviceConnected: ' + JSON.stringify(device));
        deviceID = device._instanceId;
    });
//    adapter.on('characteristicValueChanged', characteristic => { console.log('characteristicValueChanged: ', characteristic); });
//    adapter.on('descriptorValueChanged', descriptor => console.log('descriptorValueChanged: ', descriptor));
//    adapter.on('characteristicValueChanged', characteristic => console.log('Value changed to: ', characteristic.value));

    dfu.on('initialized', () => console.log('DFU initialized!'));
    dfu.on('controlPointResponse', (response) => console.log('controlPointResponse: ', response));
    dfu.on('progressUpdate', progressUpdate => console.log('Progress update: ', progressUpdate));

    dfu.on('initialized', () => {
        console.log('DFU is initialized.')/*
        const dfuTransport = new api.DfuTransport(adapter, dfu._controlPointCharacteristicId, dfu._packetCharacteristicId);
        dfuTransport._sendCommand([6, 1])
        .then(response => console.log(response))
        .then(() => dfuTransport._sendCommand([5]))
        .then(response => console.log(response))
        .catch(error => console.log(error));*/
      });

    setupAdapter(adapter, 'Adapter', 'FF:11:22:33:AA:BF', 'BLE_GAP_ADDR_TYPE_RANDOM_STATIC', () => {
        console.log('Inside setupAdapter callback.');

        connect(adapter, { address: 'FC:EC:28:81:8B:84', type: 'BLE_GAP_ADDR_TYPE_RANDOM_STATIC' }, () => {
            console.log('Inside connect callback.');
<<<<<<< HEAD
            dfu.performDFU(zipPath, adapter, 'FC:EC:28:81:8B:84', (err) => console.log(err));
=======
            const transportParameters = {
                adapter: adapter,
                targetAddress: 'FC:EC:28:81:8B:84',
                targetAddressType: 'BLE_GAP_ADDR_TYPE_RANDOM_STATIC',
            }
            dfu.performDFU(zipPath, 'bleTransport', transportParameters, (err) => {
                if (err) {
                    console.log('  performDFU failed: ', err);
                }
            });
>>>>>>> 4cb3e1ef
        });
    });
}

adapterFactory.getAdapters((error, adapters) => {
    assert(!error);
    const adapter = adapters[Object.keys(adapters)[0]]
    runTests(adapter);

});
<|MERGE_RESOLUTION|>--- conflicted
+++ resolved
@@ -1,216 +1,212 @@
-/*
- * Copyright (c) 2016 Nordic Semiconductor ASA
- * All rights reserved.
- *
- * Redistribution and use in source and binary forms, with or without modification,
- * are permitted provided that the following conditions are met:
- *
- *   1. Redistributions of source code must retain the above copyright notice, this
- *   list of conditions and the following disclaimer.
- *
- *   2. Redistributions in binary form must reproduce the above copyright notice, this
- *   list of conditions and the following disclaimer in the documentation and/or
- *   other materials provided with the distribution.
- *
- *   3. Neither the name of Nordic Semiconductor ASA nor the names of other
- *   contributors to this software may be used to endorse or promote products
- *   derived from this software without specific prior written permission.
- *
- *   4. This software must only be used in or with a processor manufactured by Nordic
- *   Semiconductor ASA, or in or with a processor manufactured by a third party that
- *   is used in combination with a processor manufactured by Nordic Semiconductor.
- *
- *   5. Any software provided in binary or object form under this license must not be
- *   reverse engineered, decompiled, modified and/or disassembled.
- *
- * THIS SOFTWARE IS PROVIDED BY THE COPYRIGHT HOLDERS AND CONTRIBUTORS "AS IS" AND
- * ANY EXPRESS OR IMPLIED WARRANTIES, INCLUDING, BUT NOT LIMITED TO, THE IMPLIED
- * WARRANTIES OF MERCHANTABILITY AND FITNESS FOR A PARTICULAR PURPOSE ARE
- * DISCLAIMED. IN NO EVENT SHALL THE COPYRIGHT HOLDER OR CONTRIBUTORS BE LIABLE FOR
- * ANY DIRECT, INDIRECT, INCIDENTAL, SPECIAL, EXEMPLARY, OR CONSEQUENTIAL DAMAGES
- * (INCLUDING, BUT NOT LIMITED TO, PROCUREMENT OF SUBSTITUTE GOODS OR SERVICES;
- * LOSS OF USE, DATA, OR PROFITS; OR BUSINESS INTERRUPTION) HOWEVER CAUSED AND ON
- * ANY THEORY OF LIABILITY, WHETHER IN CONTRACT, STRICT LIABILITY, OR TORT
- * (INCLUDING NEGLIGENCE OR OTHERWISE) ARISING IN ANY WAY OUT OF THE USE OF THIS
- * SOFTWARE, EVEN IF ADVISED OF THE POSSIBILITY OF SUCH DAMAGE.
- */
-
-'use strict';
-
-const assert = require('assert');
-
-const api = require('../index').api;
-const driver = require('../index').driver;
-
-const setup = require('./setup');
-const adapterFactory = setup.adapterFactory;
-
-function runTests(adapter) {
-    getManifestOK();
-//    getManifestNonExistingZipPath();
-    listServices(adapter);
-}
-
-function getManifestOK() {
-    const dfu = new api.Dfu();
-    const zipPath = "./dfu/dfu_test_softdevice_bootloader_s132.zip";
-    dfu.getManifest(zipPath, (err, manifest) => { console.log(manifest) } );
-}
-
-function getManifestNonExistingZipPath() {
-    const dfu = new api.Dfu();
-    dfu.getManifest("non-existing/path.zip", (err, manifest) => {
-        if (err) {
-            console.log(err);
-        } else {
-            console.log(manifest);
-        }
-    });
-}
-
-function connect(adapter, connectToAddress, callback) {
-    const options = {
-        scanParams: {
-            active: false,
-            interval: 100,
-            window: 50,
-            timeout: 20,
-        },
-        connParams: {
-            min_conn_interval: 7.5,
-            max_conn_interval: 15,
-            slave_latency: 0,
-            conn_sup_timeout: 4000,
-        },
-    };
-
-    console.log("= before adapter.connect")
-    adapter.connect(
-        connectToAddress,
-        options,
-        error => {
-            console.log("= inside adapter.connect callback")
-            if (error) {
-                console.log(error);
-            }
-            assert(!error);
-            if (callback) callback();
-        }
-    );
-}
-/*
-function startScan(adapter, callback)
-{
-    const scanParameters = {
-        active: true,
-        interval: 100,
-        window: 20,
-        timeout: 4,
-    };
-
-    adapter.startScan(scanParameters, err => {
-        console.log(err);
-        assert(!err);
-        if (callback) callback();
-    });
-}
-*/
-function setupAdapter(adapter, name, address, addressType, callback) {
-    adapter.open(
-        {
-            baudRate: 115200,
-            parity: 'none',
-            flowControl: 'none',
-            enableBLE: false,
-            eventInterval: 0,
-        },
-        error => {
-            assert(!error);
-            adapter.enableBLE(
-                null,
-                (error, params, app_ram_base) => {
-                    assert(!error);
-                    adapter.getState((error, state) => {
-                        assert(!error);
-                        adapter.setAddress(address, addressType, error => {
-                            assert(!error);
-                            adapter.setName(name, error => {
-                                console.log('= adapter.setName: ', error);
-                                assert(!error);
-                                if (callback) callback(adapter);
-                            });
-                        });
-                    });
-                }
-            );
-        }
-    );
-}
-
-function listServices(adapter) {
-    const dfu = new api.Dfu();
-//    const zipPath = "./dfu/dfu_test_softdevice_bootloader_s132.zip";
-//    const zipPath = "./dfu/dfu_test_softdevice_s132.zip";
-//    const zipPath = "./dfu/dfu_test_bootloader_s132.zip";
-//    const zipPath = "./dfu/dfu_test_app_hrm_s132.zip";
-    const zipPath = "./dfu/dfu_test_all_s132.zip";
-
-    let deviceID = undefined;
-
-    adapter.on('logMessage', (severity, message) => { if(severity > 1) console.log(`#1 logMessage: ${message}`)});
-    adapter.on('status', (status) => { console.log(`#1 status: ${JSON.stringify(status)}`); });
-    adapter.on('error', error => { console.log('#1 error: ' + JSON.stringify(error, null, 1)); });
-    adapter.on('stateChanged', state => { console.log('#1 stateChanged: ' + JSON.stringify(state)); });
-    adapter.on('deviceDisconnected', device => { console.log('#1 deviceDisconnected: ' + JSON.stringify(device)); });
-    adapter.on('deviceDiscovered', device => { console.log(`Discovered device: ${JSON.stringify(device)}`); });
-    adapter.on('deviceConnected', device => {
-        console.log('#1 deviceConnected: ' + JSON.stringify(device));
-        deviceID = device._instanceId;
-    });
-//    adapter.on('characteristicValueChanged', characteristic => { console.log('characteristicValueChanged: ', characteristic); });
-//    adapter.on('descriptorValueChanged', descriptor => console.log('descriptorValueChanged: ', descriptor));
-//    adapter.on('characteristicValueChanged', characteristic => console.log('Value changed to: ', characteristic.value));
-
-    dfu.on('initialized', () => console.log('DFU initialized!'));
-    dfu.on('controlPointResponse', (response) => console.log('controlPointResponse: ', response));
-    dfu.on('progressUpdate', progressUpdate => console.log('Progress update: ', progressUpdate));
-
-    dfu.on('initialized', () => {
-        console.log('DFU is initialized.')/*
-        const dfuTransport = new api.DfuTransport(adapter, dfu._controlPointCharacteristicId, dfu._packetCharacteristicId);
-        dfuTransport._sendCommand([6, 1])
-        .then(response => console.log(response))
-        .then(() => dfuTransport._sendCommand([5]))
-        .then(response => console.log(response))
-        .catch(error => console.log(error));*/
-      });
-
-    setupAdapter(adapter, 'Adapter', 'FF:11:22:33:AA:BF', 'BLE_GAP_ADDR_TYPE_RANDOM_STATIC', () => {
-        console.log('Inside setupAdapter callback.');
-
-        connect(adapter, { address: 'FC:EC:28:81:8B:84', type: 'BLE_GAP_ADDR_TYPE_RANDOM_STATIC' }, () => {
-            console.log('Inside connect callback.');
-<<<<<<< HEAD
-            dfu.performDFU(zipPath, adapter, 'FC:EC:28:81:8B:84', (err) => console.log(err));
-=======
-            const transportParameters = {
-                adapter: adapter,
-                targetAddress: 'FC:EC:28:81:8B:84',
-                targetAddressType: 'BLE_GAP_ADDR_TYPE_RANDOM_STATIC',
-            }
-            dfu.performDFU(zipPath, 'bleTransport', transportParameters, (err) => {
-                if (err) {
-                    console.log('  performDFU failed: ', err);
-                }
-            });
->>>>>>> 4cb3e1ef
-        });
-    });
-}
-
-adapterFactory.getAdapters((error, adapters) => {
-    assert(!error);
-    const adapter = adapters[Object.keys(adapters)[0]]
-    runTests(adapter);
-
-});
+/*
+ * Copyright (c) 2016 Nordic Semiconductor ASA
+ * All rights reserved.
+ *
+ * Redistribution and use in source and binary forms, with or without modification,
+ * are permitted provided that the following conditions are met:
+ *
+ *   1. Redistributions of source code must retain the above copyright notice, this
+ *   list of conditions and the following disclaimer.
+ *
+ *   2. Redistributions in binary form must reproduce the above copyright notice, this
+ *   list of conditions and the following disclaimer in the documentation and/or
+ *   other materials provided with the distribution.
+ *
+ *   3. Neither the name of Nordic Semiconductor ASA nor the names of other
+ *   contributors to this software may be used to endorse or promote products
+ *   derived from this software without specific prior written permission.
+ *
+ *   4. This software must only be used in or with a processor manufactured by Nordic
+ *   Semiconductor ASA, or in or with a processor manufactured by a third party that
+ *   is used in combination with a processor manufactured by Nordic Semiconductor.
+ *
+ *   5. Any software provided in binary or object form under this license must not be
+ *   reverse engineered, decompiled, modified and/or disassembled.
+ *
+ * THIS SOFTWARE IS PROVIDED BY THE COPYRIGHT HOLDERS AND CONTRIBUTORS "AS IS" AND
+ * ANY EXPRESS OR IMPLIED WARRANTIES, INCLUDING, BUT NOT LIMITED TO, THE IMPLIED
+ * WARRANTIES OF MERCHANTABILITY AND FITNESS FOR A PARTICULAR PURPOSE ARE
+ * DISCLAIMED. IN NO EVENT SHALL THE COPYRIGHT HOLDER OR CONTRIBUTORS BE LIABLE FOR
+ * ANY DIRECT, INDIRECT, INCIDENTAL, SPECIAL, EXEMPLARY, OR CONSEQUENTIAL DAMAGES
+ * (INCLUDING, BUT NOT LIMITED TO, PROCUREMENT OF SUBSTITUTE GOODS OR SERVICES;
+ * LOSS OF USE, DATA, OR PROFITS; OR BUSINESS INTERRUPTION) HOWEVER CAUSED AND ON
+ * ANY THEORY OF LIABILITY, WHETHER IN CONTRACT, STRICT LIABILITY, OR TORT
+ * (INCLUDING NEGLIGENCE OR OTHERWISE) ARISING IN ANY WAY OUT OF THE USE OF THIS
+ * SOFTWARE, EVEN IF ADVISED OF THE POSSIBILITY OF SUCH DAMAGE.
+ */
+
+'use strict';
+
+const assert = require('assert');
+
+const api = require('../index').api;
+const driver = require('../index').driver;
+
+const setup = require('./setup');
+const adapterFactory = setup.adapterFactory;
+
+function runTests(adapter) {
+    getManifestOK();
+//    getManifestNonExistingZipPath();
+    listServices(adapter);
+}
+
+function getManifestOK() {
+    const dfu = new api.Dfu();
+    const zipPath = "./dfu/dfu_test_softdevice_bootloader_s132.zip";
+    dfu.getManifest(zipPath, (err, manifest) => { console.log(manifest) } );
+}
+
+function getManifestNonExistingZipPath() {
+    const dfu = new api.Dfu();
+    dfu.getManifest("non-existing/path.zip", (err, manifest) => {
+        if (err) {
+            console.log(err);
+        } else {
+            console.log(manifest);
+        }
+    });
+}
+
+function connect(adapter, connectToAddress, callback) {
+    const options = {
+        scanParams: {
+            active: false,
+            interval: 100,
+            window: 50,
+            timeout: 20,
+        },
+        connParams: {
+            min_conn_interval: 7.5,
+            max_conn_interval: 15,
+            slave_latency: 0,
+            conn_sup_timeout: 4000,
+        },
+    };
+
+    console.log("= before adapter.connect")
+    adapter.connect(
+        connectToAddress,
+        options,
+        error => {
+            console.log("= inside adapter.connect callback")
+            if (error) {
+                console.log(error);
+            }
+            assert(!error);
+            if (callback) callback();
+        }
+    );
+}
+/*
+function startScan(adapter, callback)
+{
+    const scanParameters = {
+        active: true,
+        interval: 100,
+        window: 20,
+        timeout: 4,
+    };
+
+    adapter.startScan(scanParameters, err => {
+        console.log(err);
+        assert(!err);
+        if (callback) callback();
+    });
+}
+*/
+function setupAdapter(adapter, name, address, addressType, callback) {
+    adapter.open(
+        {
+            baudRate: 115200,
+            parity: 'none',
+            flowControl: 'none',
+            enableBLE: false,
+            eventInterval: 0,
+        },
+        error => {
+            assert(!error);
+            adapter.enableBLE(
+                null,
+                (error, params, app_ram_base) => {
+                    assert(!error);
+                    adapter.getState((error, state) => {
+                        assert(!error);
+                        adapter.setAddress(address, addressType, error => {
+                            assert(!error);
+                            adapter.setName(name, error => {
+                                console.log('= adapter.setName: ', error);
+                                assert(!error);
+                                if (callback) callback(adapter);
+                            });
+                        });
+                    });
+                }
+            );
+        }
+    );
+}
+
+function listServices(adapter) {
+    const dfu = new api.Dfu();
+//    const zipPath = "./dfu/dfu_test_softdevice_bootloader_s132.zip";
+//    const zipPath = "./dfu/dfu_test_softdevice_s132.zip";
+//    const zipPath = "./dfu/dfu_test_bootloader_s132.zip";
+//    const zipPath = "./dfu/dfu_test_app_hrm_s132.zip";
+    const zipPath = "./dfu/dfu_test_all_s132.zip";
+
+    let deviceID = undefined;
+
+    adapter.on('logMessage', (severity, message) => { if(severity > 1) console.log(`#1 logMessage: ${message}`)});
+    adapter.on('status', (status) => { console.log(`#1 status: ${JSON.stringify(status)}`); });
+    adapter.on('error', error => { console.log('#1 error: ' + JSON.stringify(error, null, 1)); });
+    adapter.on('stateChanged', state => { console.log('#1 stateChanged: ' + JSON.stringify(state)); });
+    adapter.on('deviceDisconnected', device => { console.log('#1 deviceDisconnected: ' + JSON.stringify(device)); });
+    adapter.on('deviceDiscovered', device => { console.log(`Discovered device: ${JSON.stringify(device)}`); });
+    adapter.on('deviceConnected', device => {
+        console.log('#1 deviceConnected: ' + JSON.stringify(device));
+        deviceID = device._instanceId;
+    });
+//    adapter.on('characteristicValueChanged', characteristic => { console.log('characteristicValueChanged: ', characteristic); });
+//    adapter.on('descriptorValueChanged', descriptor => console.log('descriptorValueChanged: ', descriptor));
+//    adapter.on('characteristicValueChanged', characteristic => console.log('Value changed to: ', characteristic.value));
+
+    dfu.on('initialized', () => console.log('DFU initialized!'));
+    dfu.on('controlPointResponse', (response) => console.log('controlPointResponse: ', response));
+    dfu.on('progressUpdate', progressUpdate => console.log('Progress update: ', progressUpdate));
+
+    dfu.on('initialized', () => {
+        console.log('DFU is initialized.')/*
+        const dfuTransport = new api.DfuTransport(adapter, dfu._controlPointCharacteristicId, dfu._packetCharacteristicId);
+        dfuTransport._sendCommand([6, 1])
+        .then(response => console.log(response))
+        .then(() => dfuTransport._sendCommand([5]))
+        .then(response => console.log(response))
+        .catch(error => console.log(error));*/
+      });
+
+    setupAdapter(adapter, 'Adapter', 'FF:11:22:33:AA:BF', 'BLE_GAP_ADDR_TYPE_RANDOM_STATIC', () => {
+        console.log('Inside setupAdapter callback.');
+
+        connect(adapter, { address: 'FC:EC:28:81:8B:84', type: 'BLE_GAP_ADDR_TYPE_RANDOM_STATIC' }, () => {
+            console.log('Inside connect callback.');
+            const transportParameters = {
+                adapter: adapter,
+                targetAddress: 'FC:EC:28:81:8B:84',
+                targetAddressType: 'BLE_GAP_ADDR_TYPE_RANDOM_STATIC',
+            }
+            dfu.performDFU(zipPath, 'bleTransport', transportParameters, (err) => {
+                if (err) {
+                    console.log('  performDFU failed: ', err);
+                }
+            });
+        });
+    });
+}
+
+adapterFactory.getAdapters((error, adapters) => {
+    assert(!error);
+    const adapter = adapters[Object.keys(adapters)[0]]
+    runTests(adapter);
+
+});