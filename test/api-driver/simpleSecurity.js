/* Copyright (c) 2016 Nordic Semiconductor. All Rights Reserved.
 *
 * The information contained herein is property of Nordic Semiconductor ASA.
 * Terms and conditions of usage are described in detail in NORDIC
 * SEMICONDUCTOR STANDARD SOFTWARE LICENSE AGREEMENT.
 *
 * Licensees are granted free, non-transferable use of the information. NO
 * WARRANTY of ANY KIND is provided. This heading must NOT be removed from
 * the file.
 *
 */

'use strict';

const assert = require('assert');
const crypto = require('crypto');

const setup = require('./setup');
const adapterFactory = setup.adapterFactory;
const ServiceFactory = setup.ServiceFactory;
const driver = setup.driver;

const os = require('os');

let peripheralDeviceAddress = 'FF:11:22:33:AA:CE';
let peripheralDeviceAddressType = 'BLE_GAP_ADDR_TYPE_RANDOM_STATIC';

let centralDeviceAddress = 'FF:11:22:33:AA:CF';
let centralDeviceAddressType = 'BLE_GAP_ADDR_TYPE_RANDOM_STATIC';

let centralAsDevice;

function addAdapterFactoryListeners() {
    adapterFactory.on('added', adapter => {
        console.log(`onAdded: Adapter added. Adapter: ${adapter.instanceId}`);
    });

    adapterFactory.on('removed', adapter => {
        console.log(`onRemoved: Adapter removed. Adapter: ${adapter.instanceId}`);
    });

    adapterFactory.on('error', error => {
        console.log('onError: Error occured: ' + JSON.stringify(error, null, 1));
    });
}

function addAdapterListener(adapter, prefix) {
    adapter.on('logMessage', (severity, message) => { console.log(`${prefix} logMessage: ${message}`)});
    adapter.on('status', status => { console.log(`${prefix} status: ${JSON.stringify(status, null, 1)}`); });
    adapter.on('error', error => {
        console.log(`${prefix} error: ${JSON.stringify(error, null, 1)}`);
        assert(false);
    });
    // adapter.on('stateChanged', state => { console.log(`${prefix} stateChanged: ${JSON.stringify(state)}`); });

    adapter.on('deviceConnected', device => { console.log(`${prefix} deviceConnected: ${device.address}`); });
    adapter.on('deviceDisconnected', device => { console.log(`${prefix} deviceDisconnected: ${JSON.stringify(device, null, 1)}`); });
    adapter.on('deviceDiscovered', device =>  { console.log(`${prefix} deviceDiscovered: ${JSON.stringify(device, null, 1)}`); });

    adapter.on('connSecUpdate', (device, connSec) => {
        console.log(`${prefix} connSecUpdate`); // - ${JSON.stringify(connSec)}`);
    });

    adapter.on('authStatus', (device, status) => {
        console.log(`${prefix} authStatus - ${JSON.stringify(status)}`); // - ${JSON.stringify(status)}`);
        assert(status.auth_status === 0);
    });

    adapter.on('secParamsRequest', (device, _secParams) => {
        console.log(`${prefix} secParamsRequest - ${JSON.stringify(_secParams)}`);
    });

    adapter.on('lescDhkeyRequest', (device, pkPeer, oobdReq) => {
        console.log(`${prefix} lescDhkeyRequest - ${JSON.stringify(pkPeer)} ${JSON.stringify(oobdReq)}`);
    });

    adapter.on('authKeyRequest', (device, keyType) => {
        console.log(`${prefix} authKeyRequest - device: ${device.address} keyType: ${keyType}`);
    });
}

function connect(adapter, connectToAddress, callback) {
    const options = {
        scanParams: {
            active: false,
            interval: 100,
            window: 50,
            timeout: 20,
        },
        connParams: {
            min_conn_interval: 7.5,
            max_conn_interval: 7.5,
            slave_latency: 0,
            conn_sup_timeout: 4000,
        },
    };

    adapter.connect(
        connectToAddress,
        options,
        error => {
            assert(!error);
            if (callback) callback();
        }
    );
}

function setupAdapter(adapter, name, address, addressType, callback) {
    adapter.open(
        {
            baudRate: 115200,
            parity: 'none',
            flowControl: 'none',
            enableBLE: false,
            eventInterval: 0,
        },
        error => {
            assert(!error);
            adapter.enableBLE(
                null,
                (error, params, app_ram_base) => {
                    if (error) {
                        console.log(`error: ${error} params: ${JSON.stringify(params)}, app_ram_base: ${app_ram_base}`);
                    }

                    adapter.getState((error, state) => {
                        assert(!error);
                        adapter.setAddress(address, addressType, error => {
                            assert(!error);
                            adapter.setName(name, error => {
                                assert(!error);
                                callback(adapter);
                            });
                        });
                    });
                }
            );

        }
    );
}

function startAdvertising(adapter, callback) {
    adapter.setAdvertisingData(
        {
            txPowerLevel: 20,
        },
        {}, // scan response data
        error => {
            assert(!error);

            adapter.startAdvertising(
                {
                    interval: 100,
                    timeout: 100,
                },
                error => {
                    assert(!error);
                    if (callback) callback();
                }
            );
        }
    );
}

function setupSecurityRequest(
    centralAdapter,
    peripheralAdapter,
    peripheralAsDevice,
    authenticatedCallback)
{
    const secParamsPeripheral = {
        bond: false,
        mitm: false,
        lesc: false,
        keypress: false,
        io_caps: driver.BLE_GAP_IO_CAPS_NONE,
        oob: false,
        min_key_size: 7,
        max_key_size: 16,
        kdist_own: {
            enc: false,   /**< Long Term Key and Master Identification. */
            id: false,    /**< Identity Resolving Key and Identity Address Information. */
            sign: false,  /**< Connection Signature Resolving Key. */
            link: false,  /**< Derive the Link Key from the LTK. */
        },
        kdist_peer: {
            enc: false,   /**< Long Term Key and Master Identification. */
            id: false,    /**< Identity Resolving Key and Identity Address Information. */
            sign: false,  /**< Connection Signature Resolving Key. */
            link: false,  /**< Derive the Link Key from the LTK. */
        },
    };

    centralAdapter.once('securityRequest', (device, params) => {
        console.log('securityRequest received');
        centralAdapter.authenticate(peripheralAsDevice.instanceId, null, err => {
            if (err) {
                console.log('Error rejecting securtiy request ' + JSON.stringify(err));
            } else {
                console.log('securityRequest rejected');
            }
        });
    });

    // Wait so that peripheral has time to receive connected event
    setTimeout(() => {
        console.log('Peripheral calling authenticate');
        peripheralAdapter.authenticate(centralAsDevice.instanceId, secParamsPeripheral, err => {
            if (err) {
                console.log('Error starting authentication');
            } else {
                console.log('Authentication started');
            }
        });
    }, 1000);
}

function setupAuthLegacyJustWorks(
    centralAdapter,
    peripheralAdapter,
    peripheralAsDevice,
    authenticatedCallback)
{
    const secParamsPeripheral = {
        bond: false,
        mitm: false,
        lesc: false,
        keypress: false,
        io_caps: driver.BLE_GAP_IO_CAPS_NONE,
        oob: false,
        min_key_size: 7,
        max_key_size: 16,
        kdist_own: {
            enc: false,   /**< Long Term Key and Master Identification. */
            id: false,    /**< Identity Resolving Key and Identity Address Information. */
            sign: false,  /**< Connection Signature Resolving Key. */
            link: false,  /**< Derive the Link Key from the LTK. */
        },
        kdist_peer: {
            enc: false,   /**< Long Term Key and Master Identification. */
            id: false,    /**< Identity Resolving Key and Identity Address Information. */
            sign: false,  /**< Connection Signature Resolving Key. */
            link: false,  /**< Derive the Link Key from the LTK. */
        },
    };

    const secParamsCentral = {
        bond: false,
        mitm: false,
        lesc: false,
        keypress: false,
        io_caps: driver.BLE_GAP_IO_CAPS_NONE,
        oob: false,
        min_key_size: 7,
        max_key_size: 16,
        kdist_own: {
            enc: false,   /**< Long Term Key and Master Identification. */
            id: false,    /**< Identity Resolving Key and Identity Address Information. */
            sign: false,  /**< Connection Signature Resolving Key. */
            link: false,  /**< Derive the Link Key from the LTK. */
        },
        kdist_peer: {
            enc: false,   /**< Long Term Key and Master Identification. */
            id: false,    /**< Identity Resolving Key and Identity Address Information. */
            sign: false,  /**< Connection Signature Resolving Key. */
            link: false,  /**< Derive the Link Key from the LTK. */
        },
    };

    peripheralAdapter.once('secParamsRequest', (device, _secParams) => {
        peripheralAdapter.replySecParams(device.instanceId, driver.BLE_GAP_SEC_STATUS_SUCCESS, secParamsPeripheral, null, (err, keyset) => {
            assert(!err);
        });
    });

    centralAdapter.once('secParamsRequest', (device, secParams) => {
        centralAdapter.replySecParams(device.instanceId, driver.BLE_GAP_SEC_STATUS_SUCCESS, null, null, err => {
            assert(!err);
        });
    });

    centralAdapter.once('authStatus', (device, status) => {
        console.log('authStatus - setupAuthLegacyJustWorks');
        authenticatedCallback();
    });

    centralAdapter.authenticate(peripheralAsDevice.instanceId, secParamsCentral, err => {
        console.log('\n\nLegacyJustWorks authentication started..\n\n');

        if (err) {
            console.log('Error starting authentication ' + JSON.stringify(err));
        }
    });
}

function setupAuthLegacyOOB(
    centralAdapter,
    peripheralAdapter,
    peripheralAsDevice,
    authenticatedCallback)
{
    const secParamsPeripheral = {
        bond: true,
        mitm: true,
        lesc: false,
        keypress: false,
        io_caps: driver.BLE_GAP_IO_CAPS_NONE,
        oob: true,
        min_key_size: 7,
        max_key_size: 16,
        kdist_own: {
            enc: true,   /**< Long Term Key and Master Identification. */
            id: true,    /**< Identity Resolving Key and Identity Address Information. */
            sign: false,  /**< Connection Signature Resolving Key. */
            link: true,  /**< Derive the Link Key from the LTK. */
        },
        kdist_peer: {
            enc: true,   /**< Long Term Key and Master Identification. */
            id: true,    /**< Identity Resolving Key and Identity Address Information. */
            sign: false,  /**< Connection Signature Resolving Key. */
            link: true,  /**< Derive the Link Key from the LTK. */
        },
    };

    const secParamsCentral = {
        bond: true,
        mitm: true,
        lesc: false,
        keypress: false,
        io_caps: driver.BLE_GAP_IO_CAPS_NONE,
        oob: true,
        min_key_size: 7,
        max_key_size: 16,
        kdist_own: {
            enc: true,   /**< Long Term Key and Master Identification. */
            id: true,    /**< Identity Resolving Key and Identity Address Information. */
            sign: false,  /**< Connection Signature Resolving Key. */
            link: true,  /**< Derive the Link Key from the LTK. */
        },
        kdist_peer: {
            enc: true,   /**< Long Term Key and Master Identification. */
            id: true,    /**< Identity Resolving Key and Identity Address Information. */
            sign: false,  /**< Connection Signature Resolving Key. */
            link: true,  /**< Derive the Link Key from the LTK. */
        },
    };

    peripheralAdapter.once('secParamsRequest', (device, _secParams) => {
        peripheralAdapter.replySecParams(device.instanceId, driver.BLE_GAP_SEC_STATUS_SUCCESS, secParamsPeripheral, null, (err, keyset) => {
            assert(!err);
            console.log('#PERIPH replySecParams callback' ); //+ JSON.stringify(keyset));
        });
    });

    const oob_data = [255, 0, 1, 2, 3, 4, 5, 6, 7, 8, 9, 10, 11, 12, 13, 14];

    centralAdapter.once('authKeyRequest', (device, keyType) => {
        console.log('#CENTRAL Replying with auth key: ' + oob_data);
        centralAdapter.replyAuthKey(device.instanceId, driver.BLE_GAP_AUTH_KEY_TYPE_OOB, oob_data);
    });

    peripheralAdapter.once('authKeyRequest', (device, keyType) => {
        console.log('#PERIPH Replying with auth key: ' + oob_data);
        peripheralAdapter.replyAuthKey(device.instanceId, driver.BLE_GAP_AUTH_KEY_TYPE_OOB, oob_data);
    });

    centralAdapter.once('secParamsRequest', (device, secParams) => {
        centralAdapter.replySecParams(device.instanceId, driver.BLE_GAP_SEC_STATUS_SUCCESS, null, null, err => {
            assert(!err);
        });
    });

    centralAdapter.once('authStatus', (device, status) => {
        console.log('authStatus - setupAuthLegacyOOB');
        authenticatedCallback();
    });

    centralAdapter.authenticate(peripheralAsDevice.instanceId, secParamsCentral, err => {
        console.log('\n\nLegacyOOB authentication started..\n\n');

        if (err) {
            console.log('Error starting authentication ' + JSON.stringify(err));
        }
    });
}

function setupAuthLESCJustWorks(
    centralAdapter,
    peripheralAdapter,
    peripheralAsDevice,
    authenticatedCallback)
{
    const secParams = {
         bond: false,
         mitm: false,
         lesc: true,
         keypress: false,
         io_caps: driver.BLE_GAP_IO_CAPS_NONE,
         oob: false,
         min_key_size: 7,
         max_key_size: 16,
         kdist_own: {
             enc: false,   /**< Long Term Key and Master Identification. */
             id: false,    /**< Identity Resolving Key and Identity Address Information. */
             sign: false,  /**< Connection Signature Resolving Key. */
             link: false,  /**< Derive the Link Key from the LTK. */
         },
         kdist_peer: {
             enc: false,   /**< Long Term Key and Master Identification. */
             id: false,    /**< Identity Resolving Key and Identity Address Information. */
             sign: false,  /**< Connection Signature Resolving Key. */
             link: false,  /**< Derive the Link Key from the LTK. */
         },
     };

    const centralEdch = crypto.createECDH('prime256v1');
    const perihperalEdch = crypto.createECDH('prime256v1');

    const debugPrivateKey = '3f49f6d4a3c55f3874c9b3e3d2103f504aff607beb40b7995899b8a6cd3c1abd';
    const debugPublicKey = '20b003d2f297be2c5e2c83a7e9f9a5b9eff49111acf4fddbcc0301480e359de6dc809c49652aeb6d63329abf5a52155c766345c28fed3024741c8ed01589d28b';

    let centralPublicKey = centralEdch.generateKeys();
    let peripheralPublicKey = perihperalEdch.generateKeys();

    centralEdch.setPrivateKey(debugPrivateKey, 'hex');
    centralEdch.setPublicKey('04' + debugPublicKey, 'hex');

    centralPublicKey = centralEdch.getPublicKey();

    const centralSecKeyset = {
        keys_own: {
            enc_key: null,
            id_key: null,
            sign_key: null,
            pk: { pk: Array.from(centralPublicKey.slice(1)),
            },
        },
        keys_peer: {
            enc_key: null,
            id_key: null,
            sign_key: null,
            pk: null,
        },
    };

    const peripheralSecKeyset = {
        keys_own: {
            enc_key: null,
            id_key: null,
            sign_key: null,
            pk: { pk: Array.from(peripheralPublicKey.slice(1)),
            },
        },
        keys_peer: {
            enc_key: null,
            id_key: null,
            sign_key: null,
            pk: null,
        },
    };

    centralAdapter.once('secParamsRequest', (device, secParams) => {
        centralAdapter.replySecParams(device.instanceId, driver.BLE_GAP_SEC_STATUS_SUCCESS, null, centralSecKeyset, err => {
            assert(!err);
        });
    });

    peripheralAdapter.once('secParamsRequest', (device, _secParams) => {
        peripheralAdapter.replySecParams(device.instanceId, driver.BLE_GAP_SEC_STATUS_SUCCESS, secParams, peripheralSecKeyset, (err, keyset) => {
            assert(!err);
        });
    });

    centralAdapter.once('lescDhkeyRequest', (device, pkPeer, oobdReq) => {
        console.log('#CENTRAL lescDhkeyRequest - '); // + JSON.stringify(pkPeer) + ' ' + JSON.stringify(oobdReq));

        const dhKey = centralEdch.computeSecret(Buffer([0x04].concat(pkPeer.pk)));

        centralAdapter.replyLescDhkey(device.instanceId, Array.from(dhKey), err => { assert(!err); console.log('We are here 1'); });
    });

    peripheralAdapter.once('lescDhkeyRequest', (device, pkPeer, oobdReq) => {
        console.log('#PERIPH lescDhkeyRequest - '); // + JSON.stringify(pkPeer) + ' ' + JSON.stringify(oobdReq));

        const dhKey = perihperalEdch.computeSecret(Buffer([0x04].concat(pkPeer.pk)));

        peripheralAdapter.replyLescDhkey(device.instanceId, Array.from(dhKey), err => { assert(!err); console.log('We are here 2'); });
    });

    centralAdapter.once('authStatus', (device, status) => {
        console.log('authStatus - setupAuthLESCJustWorks');
        authenticatedCallback();
    });

    centralAdapter.authenticate(peripheralAsDevice.instanceId, secParams, err => {
        console.log('\n\nLESCJustWorks authentication started..\n\n');

        if (err) {
            console.log('Error starting authentication ' + JSON.stringify(err));
        }
    });
}

function setupAuthLESCPasskey(
    centralAdapter,
    peripheralAdapter,
    peripheralAsDevice,
    authenticatedCallback)
{
    const secParamsPeripheral = {
        bond: false,
        mitm: true,
        lesc: true,
        keypress: true,
        io_caps: driver.BLE_GAP_IO_CAPS_DISPLAY_ONLY,
        oob: false,
        min_key_size: 7,
        max_key_size: 16,
        kdist_own: {
            enc: false,   /**< Long Term Key and Master Identification. */
            id: false,    /**< Identity Resolving Key and Identity Address Information. */
            sign: false,  /**< Connection Signature Resolving Key. */
            link: false,  /**< Derive the Link Key from the LTK. */
        },
        kdist_peer: {
            enc: false,   /**< Long Term Key and Master Identification. */
            id: false,    /**< Identity Resolving Key and Identity Address Information. */
            sign: false,  /**< Connection Signature Resolving Key. */
            link: false,  /**< Derive the Link Key from the LTK. */
        },
    };

    const secParamsCentral = {
        bond: false,
        mitm: true,
        lesc: true,
        keypress: true,
        io_caps: driver.BLE_GAP_IO_CAPS_KEYBOARD_ONLY,
        oob: false,
        min_key_size: 7,
        max_key_size: 16,
        kdist_own: {
            enc: false,   /**< Long Term Key and Master Identification. */
            id: false,    /**< Identity Resolving Key and Identity Address Information. */
            sign: false,  /**< Connection Signature Resolving Key. */
            link: false,  /**< Derive the Link Key from the LTK. */
        },
        kdist_peer: {
            enc: false,   /**< Long Term Key and Master Identification. */
            id: false,    /**< Identity Resolving Key and Identity Address Information. */
            sign: false, /**< Connection Signature Resolving Key. */
            link: false,  /**< Derive the Link Key from the LTK. */
        },
    };

    const secKeyset = {
        keys_own: {
            enc_key: null,
            id_key: null,
            sign_key: null,
            pk: { pk: [0x20, 0xb0, 0x03, 0xd2, 0xf2, 0x97, 0xbe, 0x2c,
                 0x5e, 0x2c, 0x83, 0xa7, 0xe9, 0xf9, 0xa5, 0xb9,
                 0xef, 0xf4, 0x91, 0x11, 0xac, 0xf4, 0xfd, 0xdb,
                 0xcc, 0x03, 0x01, 0x48, 0x0e, 0x35, 0x9d, 0xe6,
                 0xdc, 0x80, 0x9c, 0x49, 0x65, 0x2a, 0xeb, 0x6d,
                 0x63, 0x32, 0x9a, 0xbf, 0x5a, 0x52, 0x15, 0x5c,
                 0x76, 0x63, 0x45, 0xc2, 0x8f, 0xed, 0x30, 0x24,
                 0x74, 0x1c, 0x8e, 0xd0, 0x15, 0x89, 0xd2, 0x8b],
                              },
        },
        keys_peer: {
            enc_key: null,
            id_key: null,
            sign_key: null,
            pk: null,
        },
    };

    let keypressIndex = 0;
    let keypressSequence = [
        'BLE_GAP_KP_NOT_TYPE_PASSKEY_START',
        'BLE_GAP_KP_NOT_TYPE_PASSKEY_DIGIT_IN',
        'BLE_GAP_KP_NOT_TYPE_PASSKEY_DIGIT_IN',
        'BLE_GAP_KP_NOT_TYPE_PASSKEY_DIGIT_OUT',
        'BLE_GAP_KP_NOT_TYPE_PASSKEY_CLEAR',
        'BLE_GAP_KP_NOT_TYPE_PASSKEY_END'
    ];

    peripheralAdapter.once('secParamsRequest', (device, _secParams) => {
        peripheralAdapter.replySecParams(device.instanceId, driver.BLE_GAP_SEC_STATUS_SUCCESS, secParamsPeripheral, secKeyset, (err, keyset) => {
            assert(!err);
        });
    });

    let passkey;

    centralAdapter.once('authKeyRequest', (device, keyType) => {
        console.log('#CENTRAL Replying with auth key ' + passkey);

        setTimeout(() => {
            centralAdapter.notifyKeypress(device.instanceId, driver.BLE_GAP_KP_NOT_TYPE_PASSKEY_START, () => {
                centralAdapter.notifyKeypress(device.instanceId, driver.BLE_GAP_KP_NOT_TYPE_PASSKEY_DIGIT_IN, () => {
                    centralAdapter.notifyKeypress(device.instanceId, driver.BLE_GAP_KP_NOT_TYPE_PASSKEY_DIGIT_IN, () => {
                        centralAdapter.notifyKeypress(device.instanceId, driver.BLE_GAP_KP_NOT_TYPE_PASSKEY_DIGIT_OUT, () => {
                            centralAdapter.notifyKeypress(device.instanceId, driver.BLE_GAP_KP_NOT_TYPE_PASSKEY_CLEAR, () => {
                                centralAdapter.notifyKeypress(device.instanceId, driver.BLE_GAP_KP_NOT_TYPE_PASSKEY_END, () => {
                                    console.log('\n\n\n\nkeypressIndex is ' + keypressIndex);
                                    centralAdapter.replyAuthKey(device.instanceId, driver.BLE_GAP_AUTH_KEY_TYPE_PASSKEY, passkey, err => {
                                        assert(!err);
                                    });
                                });
                            });
                        });
                    });
                });
            });
        }, 500);
    });

    peripheralAdapter.once('passkeyDisplay', (device, matchRequest, _passkey) => {
        console.log('#PERIPH passkeyDisplay - ' + _passkey);
        passkey = _passkey;
    });

    peripheralAdapter.on('keyPressed', (device, keypress) => {
        assert(keypressIndex < keypressSequence.length);
        // console.log('\n\n\n\n\n\n\nReceived ' + keypress + ' wanted ' + keypressSequence[keypressIndex]);
        assert(keypress === keypressSequence[keypressIndex++]);
    });

    centralAdapter.once('secParamsRequest', (device, secParams) => {
        centralAdapter.replySecParams(device.instanceId, driver.BLE_GAP_SEC_STATUS_SUCCESS, null, secKeyset, (err, keyset) => {
            assert(!err);
            console.log('#CENTRAL replySecParams callback');
        });
    });

    centralAdapter.once('lescDhkeyRequest', (device, pkPeer, oobdReq) => {
        centralAdapter.replyLescDhkey(device.instanceId, [0x20, 0xb0, 0x03, 0xd2, 0xf2, 0x97, 0xbe, 0x2c,
            0x5e, 0x2c, 0x83, 0xa7, 0xe9, 0xf9, 0xa5, 0xb9,
            0xef, 0xf4, 0x91, 0x11, 0xac, 0xf4, 0xfd, 0xdb,
            0xcc, 0x03, 0x01, 0x48, 0x0e, 0x35, 0x9d, 0xe6], err => {
                assert(!err);
        });
    });

    peripheralAdapter.once('lescDhkeyRequest', (device, pkPeer, oobdReq) => {
        peripheralAdapter.replyLescDhkey(device.instanceId, [0x20, 0xb0, 0x03, 0xd2, 0xf2, 0x97, 0xbe, 0x2c,
            0x5e, 0x2c, 0x83, 0xa7, 0xe9, 0xf9, 0xa5, 0xb9,
            0xef, 0xf4, 0x91, 0x11, 0xac, 0xf4, 0xfd, 0xdb,
            0xcc, 0x03, 0x01, 0x48, 0x0e, 0x35, 0x9d, 0xe6], err => {
                assert(!err);
            });
    });

    centralAdapter.once('authStatus', (device, status) => {
        console.log('authStatus - setupAuthLESPasskey');
        authenticatedCallback();
    });

    centralAdapter.authenticate(peripheralAsDevice.instanceId, secParamsCentral, err => {
        assert(!err);
        console.log('\n\LESCPasskey authentication started..\n\n');
    });
}

function setupAuthLESCOOB(
    centralAdapter,
    peripheralAdapter,
    peripheralAsDevice,
    authenticatedCallback)
{
    const secParamsPeripheral = {
        bond: false,
        mitm: true,
        lesc: true,
        keypress: false,
        io_caps: driver.BLE_GAP_IO_CAPS_NONE,
        oob: true,
        min_key_size: 7,
        max_key_size: 16,
        kdist_own: {
            enc: false,   /**< Long Term Key and Master Identification. */
            id: false,    /**< Identity Resolving Key and Identity Address Information. */
            sign: false,  /**< Connection Signature Resolving Key. */
            link: false,  /**< Derive the Link Key from the LTK. */
        },
        kdist_peer: {
            enc: false,   /**< Long Term Key and Master Identification. */
            id: false,    /**< Identity Resolving Key and Identity Address Information. */
            sign: false,  /**< Connection Signature Resolving Key. */
            link: false,  /**< Derive the Link Key from the LTK. */
        },
    };

    const secParamsCentral = {
        bond: false,
        mitm: true,
        lesc: true,
        keypress: false,
        io_caps: driver.BLE_GAP_IO_CAPS_NONE,
        oob: true,
        min_key_size: 7,
        max_key_size: 16,
        kdist_own: {
            enc: false,   /**< Long Term Key and Master Identification. */
            id: false,    /**< Identity Resolving Key and Identity Address Information. */
            sign: false,  /**< Connection Signature Resolving Key. */
            link: false,  /**< Derive the Link Key from the LTK. */
        },
        kdist_peer: {
            enc: false,   /**< Long Term Key and Master Identification. */
            id: false,    /**< Identity Resolving Key and Identity Address Information. */
            sign: false, /**< Connection Signature Resolving Key. */
            link: false,  /**< Derive the Link Key from the LTK. */
        },
    };

    const secKeyset = {
        keys_own: {
            enc_key: null,
            id_key: null,
            sign_key: null,
            pk: { pk: [0x20, 0xb0, 0x03, 0xd2, 0xf2, 0x97, 0xbe, 0x2c,
                 0x5e, 0x2c, 0x83, 0xa7, 0xe9, 0xf9, 0xa5, 0xb9,
                 0xef, 0xf4, 0x91, 0x11, 0xac, 0xf4, 0xfd, 0xdb,
                 0xcc, 0x03, 0x01, 0x48, 0x0e, 0x35, 0x9d, 0xe6,
                 0xdc, 0x80, 0x9c, 0x49, 0x65, 0x2a, 0xeb, 0x6d,
                 0x63, 0x32, 0x9a, 0xbf, 0x5a, 0x52, 0x15, 0x5c,
                 0x76, 0x63, 0x45, 0xc2, 0x8f, 0xed, 0x30, 0x24,
                 0x74, 0x1c, 0x8e, 0xd0, 0x15, 0x89, 0xd2, 0x8b],
                              },
        },
        keys_peer: {
            enc_key: null,
            id_key: null,
            sign_key: null,
            pk: null,
        },
    };

    let peripheralOobData;
    let centralOobData;

    peripheralAdapter.once('secParamsRequest', (device, _secParams) => {
        peripheralAdapter.getLescOobData(device.instanceId,
            [0x20, 0xb0, 0x03, 0xd2, 0xf2, 0x97, 0xbe, 0x2c,
             0x5e, 0x2c, 0x83, 0xa7, 0xe9, 0xf9, 0xa5, 0xb9,
             0xef, 0xf4, 0x91, 0x11, 0xac, 0xf4, 0xfd, 0xdb,
             0xcc, 0x03, 0x01, 0x48, 0x0e, 0x35, 0x9d, 0xe6],
             (err, _ownOobData) => {
                 assert(!err);

                 peripheralOobData = _ownOobData;

                 console.log('\n\n\n\n\n\n#PERIPH OOB data:' + JSON.stringify(_ownOobData));

                 peripheralAdapter.replySecParams(device.instanceId, driver.BLE_GAP_SEC_STATUS_SUCCESS, secParamsPeripheral, secKeyset, (err, keyset) => {
                     assert(!err);
                 });
             });
    });

    centralAdapter.once('secParamsRequest', (device, secParams) => {
        centralAdapter.getLescOobData(device.instanceId,
            [0x20, 0xb0, 0x03, 0xd2, 0xf2, 0x97, 0xbe, 0x2c,
             0x5e, 0x2c, 0x83, 0xa7, 0xe9, 0xf9, 0xa5, 0xb9,
             0xef, 0xf4, 0x91, 0x11, 0xac, 0xf4, 0xfd, 0xdb,
             0xcc, 0x03, 0x01, 0x48, 0x0e, 0x35, 0x9d, 0xe6],
             (err, _ownOobData) => {
                 assert(!err);
                 centralOobData = _ownOobData;

                centralAdapter.replySecParams(device.instanceId, driver.BLE_GAP_SEC_STATUS_SUCCESS, null, secKeyset, (err, keyset) => {
                    assert(!err);
                });
            });
    });

    centralAdapter.once('lescDhkeyRequest', (device, pkPeer, oobdReq) => {
        assert(oobdReq);

        console.log('\n\n\n\n\n\n#CENTRAL OOB data:' + JSON.stringify(peripheralOobData));

        centralAdapter.setLescOobData(device.instanceId, centralOobData, peripheralOobData, err => {
            assert(!err);

            centralAdapter.replyLescDhkey(device.instanceId,
                [0x20, 0xb0, 0x03, 0xd2, 0xf2, 0x97, 0xbe, 0x2c,
                 0x5e, 0x2c, 0x83, 0xa7, 0xe9, 0xf9, 0xa5, 0xb9,
                 0xef, 0xf4, 0x91, 0x11, 0xac, 0xf4, 0xfd, 0xdb,
                 0xcc, 0x03, 0x01, 0x48, 0x0e, 0x35, 0x9d, 0xe6], err => {
                     assert(!err);
             });
        });
    });

    peripheralAdapter.once('lescDhkeyRequest', (device, pkPeer, oobdReq) => {
        assert(oobdReq);
        console.log('\n\n\n\n\n\n#PERIPH OOB data:' + JSON.stringify(centralOobData));

        peripheralAdapter.setLescOobData(device.instanceId, peripheralOobData, centralOobData, err => {
            assert(!err);

            peripheralAdapter.replyLescDhkey(device.instanceId,
                [0x20, 0xb0, 0x03, 0xd2, 0xf2, 0x97, 0xbe, 0x2c,
                 0x5e, 0x2c, 0x83, 0xa7, 0xe9, 0xf9, 0xa5, 0xb9,
                 0xef, 0xf4, 0x91, 0x11, 0xac, 0xf4, 0xfd, 0xdb,
                 0xcc, 0x03, 0x01, 0x48, 0x0e, 0x35, 0x9d, 0xe6], err => {
                     assert(!err);
             });
        });
    });

    centralAdapter.once('authStatus', (device, status) => {
        console.log('authStatus - setupAuthLESCOOB');
        authenticatedCallback();
    });

    centralAdapter.authenticate(peripheralAsDevice.instanceId, secParamsCentral, err => {
        assert(!err);
        console.log('\n\LESCOOB authentication started..\n\n');
    });
}

function setupAuthLegacyPasskey(
    centralAdapter,
    peripheralAdapter,
    peripheralAsDevice,
    authenticatedCallback)
{
    const secParamsPeripheral = {
        bond: false,
        mitm: true,
        lesc: false,
        keypress: false,
        io_caps: driver.BLE_GAP_IO_CAPS_DISPLAY_ONLY,
        oob: false,
        min_key_size: 7,
        max_key_size: 16,
        kdist_own: {
            enc: false,   /**< Long Term Key and Master Identification. */
            id: false,    /**< Identity Resolving Key and Identity Address Information. */
            sign: false,  /**< Connection Signature Resolving Key. */
            link: false,  /**< Derive the Link Key from the LTK. */
        },
        kdist_peer: {
            enc: false,   /**< Long Term Key and Master Identification. */
            id: false,    /**< Identity Resolving Key and Identity Address Information. */
            sign: false,  /**< Connection Signature Resolving Key. */
            link: false,  /**< Derive the Link Key from the LTK. */
        },
    };

    const secParamsCentral = {
        bond: false,
        mitm: true,
        lesc: false,
        keypress: false,
        io_caps: driver.BLE_GAP_IO_CAPS_KEYBOARD_ONLY,
        oob: false,
        min_key_size: 7,
        max_key_size: 16,
        kdist_own: {
            enc: true,   /**< Long Term Key and Master Identification. */
            id: true,    /**< Identity Resolving Key and Identity Address Information. */
            sign: false,  /**< Connection Signature Resolving Key. */
            link: true,  /**< Derive the Link Key from the LTK. */
        },
        kdist_peer: {
            enc: true,   /**< Long Term Key and Master Identification. */
            id: true,    /**< Identity Resolving Key and Identity Address Information. */
            sign: false,  /**< Connection Signature Resolving Key. */
            link: true,  /**< Derive the Link Key from the LTK. */
        },
    };

    peripheralAdapter.once('secParamsRequest', (device, _secParams) => {
        peripheralAdapter.replySecParams(device.instanceId, driver.BLE_GAP_SEC_STATUS_SUCCESS, secParamsPeripheral, null, (err, keyset) => {
            assert(!err);
            console.log('#PERIPH replySecParams callback'); // + JSON.stringify(keyset));
        });
    });

    let passkey;

    centralAdapter.once('authKeyRequest', (device, keyType) => {
        console.log('Replying with auth key ' + passkey);

        centralAdapter.replyAuthKey(device.instanceId, driver.BLE_GAP_AUTH_KEY_TYPE_PASSKEY, passkey, err => {
            assert(!err);
        });
    });

    peripheralAdapter.once('passkeyDisplay',(device, matchRequest, _passkey) => {
        console.log('#PERIPH passkeyDisplay - ' + _passkey);
        passkey = _passkey;
    });

    centralAdapter.once('secParamsRequest', (device, secParams) => {
        centralAdapter.replySecParams(device.instanceId, driver.BLE_GAP_SEC_STATUS_SUCCESS, null, null, (err, keyset) => {
            assert(!err);
            console.log('#CENTRAL replySecParams callback');// + JSON.stringify(keyset));
        });
    });

    centralAdapter.once('authStatus', (device, status) => {
        console.log('authStatus - setupAuthLegacyPasskey');
        authenticatedCallback();
    });

    centralAdapter.authenticate(peripheralAsDevice.instanceId, secParamsCentral, err => {
        assert(!err);
        console.log('\n\nLegacyPasskey authentication started..\n\n');
    });
}

function setupAuthLESCNumericComparisonAndroid(
    centralAdapter,
    peripheralAdapter,
    peripheralDevice,
    authenticatedCallback)
{
    const secParams = {
        bond: true,
        mitm: true,
        lesc: true,
        keypress: false,
        io_caps: driver.BLE_GAP_IO_CAPS_KEYBOARD_DISPLAY,
        oob: false,
        min_key_size: 7,
        max_key_size: 16,
        kdist_own: {
            enc: false,   /**< Long Term Key and Master Identification. */
            id: false,    /**< Identity Resolving Key and Identity Address Information. */
            sign: false,  /**< Connection Signature Resolving Key. */
            link: false,  /**< Derive the Link Key from the LTK. */
        },
        kdist_peer: {
            enc: false,   /**< Long Term Key and Master Identification. */
            id: false,    /**< Identity Resolving Key and Identity Address Information. */
            sign: false,  /**< Connection Signature Resolving Key. */
            link: false,  /**< Derive the Link Key from the LTK. */
        },
    };

    const secKeyset = {
        keys_own: {
            enc_key: null,
            id_key: null,
            sign_key: null,
            pk: { pk: peripheralAdapter.computePublicKey() },
        },
        keys_peer: {
            enc_key: null,
            id_key: null,
            sign_key: null,
            pk: null,
        },
    };

    const peripheralName = os.hostname();

    var advertisingData = {
        shortenedLocalName: peripheralName,
        flags: ['leGeneralDiscMode', 'brEdrNotSupported'],
        txPowerLevel: -10,
    };

    var scanResponseData = {
    };

    var options = {
        interval: 40,
        timeout: 180,
        connectable: true,
        scannable: false,
    };

    centralAdapter.disconnect(peripheralDevice.instanceId, err => {
        assert(!err);

        peripheralAdapter.setAdvertisingData(advertisingData, scanResponseData, err => {
            assert(!err);
            peripheralAdapter.startAdvertising(options, err => {
                assert(!err);

                peripheralAdapter.once('authStatus', (device, status) => {
                    assert(status.auth_status === 0);
                    authenticatedCallback();
                });

                peripheralAdapter.once('secParamsRequest', (device, _secParams) => {
                    assert(_secParams.lesc === true);
                    assert(_secParams.oob === false);
                    assert(_secParams.mitm === true);

                    peripheralAdapter.replySecParams(device.instanceId, driver.BLE_GAP_SEC_STATUS_SUCCESS, secParams, secKeyset, (err, keyset) => {
                        assert(!err);
                    });
                });

                peripheralAdapter.once('passkeyDisplay',  (device, match_request, passkey) => {
                    peripheralAdapter.replyAuthKey(device.instanceId, driver.BLE_GAP_AUTH_KEY_TYPE_PASSKEY, null, err => {
                        assert(!err);
                    });
                });

                peripheralAdapter.once('lescDhkeyRequest', (device, publicKeyPeer, oobdReq) => {
                    console.log('publicKeyPeer: ' + JSON.stringify(publicKeyPeer));
                    let sharedSecret = peripheralAdapter.computeSharedSecret(publicKeyPeer);
                    console.log('sharedSecret (calculated): ' + JSON.stringify(sharedSecret));

                    peripheralAdapter.replyLescDhkey(device.instanceId, sharedSecret, err => {
                        assert(!err);
                    });
                });

                console.log(`\n\nLescNumericComparisonAndroid authentication started.. not using centralAdapter, let that be the Android instead. \n#1 Please connect to ${peripheralName} from your Android phone \n#2 Start bonding on your Android phone.\n\n`);
            });
        });
    });
}


function setupAuthLESCNumericComparison(
    centralAdapter,
    peripheralAdapter,
    peripheralAsDevice,
    authenticatedCallback)
{
    const secParams = {
        bond: true,
        mitm: true,
        lesc: true,
        keypress: false,
        io_caps: driver.BLE_GAP_IO_CAPS_KEYBOARD_DISPLAY,
        oob: false,
        min_key_size: 7,
        max_key_size: 16,
        kdist_own: {
            enc: false,   /**< Long Term Key and Master Identification. */
            id: false,    /**< Identity Resolving Key and Identity Address Information. */
            sign: false,  /**< Connection Signature Resolving Key. */
            link: false,  /**< Derive the Link Key from the LTK. */
        },
        kdist_peer: {
            enc: false,   /**< Long Term Key and Master Identification. */
            id: false,    /**< Identity Resolving Key and Identity Address Information. */
            sign: false,  /**< Connection Signature Resolving Key. */
            link: false,  /**< Derive the Link Key from the LTK. */
        },
    };

    const secKeyset = {
        keys_own: {
            enc_key: null,
            id_key: null,
            sign_key: null,
            pk: { pk: [0x20, 0xb0, 0x03, 0xd2, 0xf2, 0x97, 0xbe, 0x2c,
                 0x5e, 0x2c, 0x83, 0xa7, 0xe9, 0xf9, 0xa5, 0xb9,
                 0xef, 0xf4, 0x91, 0x11, 0xac, 0xf4, 0xfd, 0xdb,
                 0xcc, 0x03, 0x01, 0x48, 0x0e, 0x35, 0x9d, 0xe6,
                 0xdc, 0x80, 0x9c, 0x49, 0x65, 0x2a, 0xeb, 0x6d,
                 0x63, 0x32, 0x9a, 0xbf, 0x5a, 0x52, 0x15, 0x5c,
                 0x76, 0x63, 0x45, 0xc2, 0x8f, 0xed, 0x30, 0x24,
                 0x74, 0x1c, 0x8e, 0xd0, 0x15, 0x89, 0xd2, 0x8b],
                              },
        },
        keys_peer: {
            enc_key: null,
            id_key: null,
            sign_key: null,
            pk: null,
        },
    };

    peripheralAdapter.once('secParamsRequest', (device, _secParams) => {
        peripheralAdapter.replySecParams(device.instanceId, driver.BLE_GAP_SEC_STATUS_SUCCESS, secParams, secKeyset, (err, keyset) => {
            assert(!err);
        });
    });

    centralAdapter.once('secParamsRequest', (device, secParams) => {
        centralAdapter.replySecParams(device.instanceId, driver.BLE_GAP_SEC_STATUS_SUCCESS, null, secKeyset, err => {
            assert(!err);
        });
    });

    centralAdapter.once('lescDhkeyRequest', (device, pkPeer, oobdReq) => {
        centralAdapter.replyLescDhkey(device.instanceId, [0x20, 0xb0, 0x03, 0xd2, 0xf2, 0x97, 0xbe, 0x2c,
         0x5e, 0x2c, 0x83, 0xa7, 0xe9, 0xf9, 0xa5, 0xb9,
         0xef, 0xf4, 0x91, 0x11, 0xac, 0xf4, 0xfd, 0xdb,
         0xcc, 0x03, 0x01, 0x48, 0x0e, 0x35, 0x9d, 0xe6], err => { assert(!err); });
    });

    centralAdapter.once('passkeyDisplay',  (device, match_request, passkey) => {
        centralAdapter.replyAuthKey(device.instanceId, driver.BLE_GAP_AUTH_KEY_TYPE_PASSKEY, null, err => {
            assert(!err);
        });
    });

    centralAdapter.once('authStatus', (device, status) => {
        console.log('authStatus - setupAuthLescNumericComparison');
        authenticatedCallback();
    });

    peripheralAdapter.once('lescDhkeyRequest', (device, pkPeer, oobdReq) => {
        peripheralAdapter.replyLescDhkey(device.instanceId, [0x20, 0xb0, 0x03, 0xd2, 0xf2, 0x97, 0xbe, 0x2c,
                 0x5e, 0x2c, 0x83, 0xa7, 0xe9, 0xf9, 0xa5, 0xb9,
                 0xef, 0xf4, 0x91, 0x11, 0xac, 0xf4, 0xfd, 0xdb,
                 0xcc, 0x03, 0x01, 0x48, 0x0e, 0x35, 0x9d, 0xe6], err => { assert(!err); });
    });

    peripheralAdapter.once('passkeyDisplay',  (device, match_request, passkey) => {
        peripheralAdapter.replyAuthKey(device.instanceId, driver.BLE_GAP_AUTH_KEY_TYPE_PASSKEY, null, err => {
            assert(!err);
        });
    });

    centralAdapter.authenticate(peripheralAsDevice.instanceId, secParams, err => {
        assert(!err);
        console.log('\n\nLescNumericComparison authentication started..\n\n');
    });
}

function runTests(centralAdapter, peripheralAdapter) {
    addAdapterListener(centralAdapter, '#CENTRAL');
    addAdapterListener(peripheralAdapter, '#PERIPH');

    setupAdapter(centralAdapter, 'centralAdapter', centralDeviceAddress, centralDeviceAddressType, adapter => {
    });

    setupAdapter(peripheralAdapter, 'peripheralAdapter', peripheralDeviceAddress, peripheralDeviceAddressType, adapter => {
        startAdvertising(peripheralAdapter, () => {
            console.log('Advertising started');
        });

        centralAdapter.once('deviceConnected', peripheralDevice => {
            setupAuthLegacyJustWorks(centralAdapter, peripheralAdapter, peripheralDevice, () => {
                console.log('\n\nLegacyJustWorks - OK\n\n');
                setupAuthLegacyPasskey(centralAdapter, peripheralAdapter, peripheralDevice, () => {
                    console.log('\n\nLegacyPasskey - OK\n\n');
                    setupAuthLegacyOOB(centralAdapter, peripheralAdapter, peripheralDevice, () => {
                        console.log('\n\nLegacyOOB - OK\n\n');
                        setupAuthLESCJustWorks(centralAdapter, peripheralAdapter, peripheralDevice, () => {
                            console.log('\n\nLESCJustWorks - OK\n\n');
                            setupAuthLESCNumericComparison(centralAdapter, peripheralAdapter, peripheralDevice, () => {
                                console.log('\n\nLESCNumericComparison - OK\n\n');
                                setupAuthLESCPasskey(centralAdapter, peripheralAdapter, peripheralDevice, () => {
                                    console.log('\n\nLESCPasskey - OK\n\n');
                                    setupAuthLESCOOB(centralAdapter, peripheralAdapter, peripheralDevice, () => {
                                        console.log('\n\nLESCOOB - OK\n\n');
                                        setupAuthLESCNumericComparisonAndroid(centralAdapter, peripheralAdapter, peripheralDevice, () => {
                                            console.log('\n\nLESCNumericComparisonAndroid - OK\n\n');
                                        });
                                    });
                                });
                            });
                       });
                    });
                });
            });
        });

        connect(centralAdapter, {address: peripheralDeviceAddress, type: peripheralDeviceAddressType});
    });
}

function runFailedTests(centralAdapter, peripheralAdapter) {
    addAdapterListener(centralAdapter, '#CENTRAL');
    addAdapterListener(peripheralAdapter, '#PERIPH');

    setupAdapter(centralAdapter, 'centralAdapter', centralDeviceAddress, centralDeviceAddressType, adapter => {
    });

    setupAdapter(peripheralAdapter, 'peripheralAdapter', peripheralDeviceAddress, peripheralDeviceAddressType, adapter => {
        startAdvertising(peripheralAdapter, () => {
            console.log('Advertising started');
        });

        peripheralAdapter.once('deviceConnected', centralDevice => {
            centralAsDevice = centralDevice;
        });

        centralAdapter.once('deviceConnected', peripheralDevice => {
<<<<<<< HEAD

            // setupAuthLESCNumericComparison(centralAdapter, peripheralAdapter, peripheralDevice, () => {
            //     console.log('\n\nLESCNumericComparison - OK\n\n');
            // });
            setupSecurityRequest(centralAdapter, peripheralAdapter, peripheralDevice, () => {
                console.log('\n\nSecurityRequest - OK\n\n');
=======
            setupAuthLESCNumericComparison(centralAdapter, peripheralAdapter, peripheralDevice, () => {
                console.log('\n\nLESCNumericComparison - OK\n\n');
>>>>>>> 3ae43f8f
            });
        });

        connect(centralAdapter, {address: peripheralDeviceAddress, type: peripheralDeviceAddressType});
    });
}

addAdapterFactoryListeners();

adapterFactory.getAdapters((error, adapters) => {
    assert(!error);
    assert(Object.keys(adapters).length == 2, 'The number of attached devices to computer must exactly 2');

    //runTests(adapters[Object.keys(adapters)[0]], adapters[Object.keys(adapters)[1]]);
    runFailedTests(adapters[Object.keys(adapters)[0]], adapters[Object.keys(adapters)[1]])
});<|MERGE_RESOLUTION|>--- conflicted
+++ resolved
@@ -1185,17 +1185,11 @@
         });
 
         centralAdapter.once('deviceConnected', peripheralDevice => {
-<<<<<<< HEAD
-
             // setupAuthLESCNumericComparison(centralAdapter, peripheralAdapter, peripheralDevice, () => {
             //     console.log('\n\nLESCNumericComparison - OK\n\n');
             // });
             setupSecurityRequest(centralAdapter, peripheralAdapter, peripheralDevice, () => {
                 console.log('\n\nSecurityRequest - OK\n\n');
-=======
-            setupAuthLESCNumericComparison(centralAdapter, peripheralAdapter, peripheralDevice, () => {
-                console.log('\n\nLESCNumericComparison - OK\n\n');
->>>>>>> 3ae43f8f
             });
         });
 
