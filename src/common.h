--- conflicted
+++ resolved
@@ -270,11 +270,7 @@
 class ErrorMessage
 {
 public:
-<<<<<<< HEAD
-    static v8::Local<v8::Value> getErrorMessage(int errorCode, char const *customMessage);
-=======
-    static v8::Local<v8::Value> getErrorMessage(int errorCode, char *customMessage);
->>>>>>> c7a713bd
+    static v8::Local<v8::Value> getErrorMessage(int errorCode, char const*customMessage);
     static v8::Local<v8::String> getTypeErrorMessage(int argumentNumber, char const *message);
 };
 
