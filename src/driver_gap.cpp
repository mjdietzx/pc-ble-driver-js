--- conflicted
+++ resolved
@@ -2382,14 +2382,6 @@
     delete baton;
 }
 
-<<<<<<< HEAD
-NAN_METHOD(GapAuthenticate)
-{
-    uint16_t conn_handle;
-    v8::Local<v8::Object> sec_params;
-    v8::Local<v8::Function> callback;
-    int argumentcount = 0;
-=======
 NAN_METHOD(GapSecInfoReply)
 {
     uint16_t conn_handle;
@@ -2401,16 +2393,12 @@
     bool enc_info_is_null = false;
     bool id_info_is_null = false;
     bool sign_info_is_null = false;
->>>>>>> 94730571
 
     try
     {
         conn_handle = ConversionUtility::getNativeUint16(info[argumentcount]);
         argumentcount++;
 
-<<<<<<< HEAD
-        sec_params = ConversionUtility::getJsObject(info[argumentcount]);
-=======
         if (info[argumentcount]->IsNull())
         {
             enc_info_is_null = true;
@@ -2439,7 +2427,6 @@
         {
             sign_info_object = ConversionUtility::getJsObject(info[argumentcount]);
         }    
->>>>>>> 94730571
         argumentcount++;
 
         callback = ConversionUtility::getCallbackFunction(info[argumentcount]);
@@ -2452,46 +2439,12 @@
         return;
     }
 
-<<<<<<< HEAD
-    GapAuthenticateBaton *baton = new GapAuthenticateBaton(callback);
-=======
     GapSecInfoReplyBaton *baton = new GapSecInfoReplyBaton(callback);
 
->>>>>>> 94730571
     baton->conn_handle = conn_handle;
 
     try
     {
-<<<<<<< HEAD
-        baton->p_sec_params = GapSecParams(sec_params);
-    }
-    catch (char const *)
-    {
-        Nan::ThrowTypeError("The provided advertisement parameters can not be parsed.");
-        return;
-    }
-
-    uv_queue_work(uv_default_loop(), baton->req, GapAuthenticate, (uv_after_work_cb)AfterGapAuthenticate);
-}
-
-// This runs in a worker thread (not Main Thread)
-void GapAuthenticate(uv_work_t *req)
-{
-    GapAuthenticateBaton *baton = static_cast<GapAuthenticateBaton *>(req->data);
-
-    std::lock_guard<std::mutex> lock(ble_driver_call_mutex);
-
-    baton->result = sd_ble_gap_authenticate(baton->conn_handle, baton->p_sec_params);
-
-}
-
-// This runs in Main Thread
-void AfterGapAuthenticate(uv_work_t *req)
-{
-    Nan::HandleScope scope;
-
-    GapAuthenticateBaton *baton = static_cast<GapAuthenticateBaton *>(req->data);
-=======
         if (enc_info_is_null)
         {
             baton->enc_info = 0;
@@ -2557,16 +2510,84 @@
     Nan::HandleScope scope;
 
     GapSecInfoReplyBaton *baton = static_cast<GapSecInfoReplyBaton *>(req->data);
->>>>>>> 94730571
     v8::Local<v8::Value> argv[1];
 
     if (baton->result != NRF_SUCCESS)
     {
-<<<<<<< HEAD
+        argv[0] = ErrorMessage::getErrorMessage(baton->result, "replying sec info");
+    }
+    else
+    {
+        argv[0] = Nan::Undefined();
+    }
+
+    baton->callback->Call(1, argv);
+    delete baton;    
+}
+
+NAN_METHOD(GapAuthenticate)
+{
+    uint16_t conn_handle;
+    v8::Local<v8::Object> sec_params;
+    v8::Local<v8::Function> callback;
+    int argumentcount = 0;
+
+    try
+    {
+        conn_handle = ConversionUtility::getNativeUint16(info[argumentcount]);
+        argumentcount++;
+
+        sec_params = ConversionUtility::getJsObject(info[argumentcount]);
+        argumentcount++;
+
+        callback = ConversionUtility::getCallbackFunction(info[argumentcount]);
+        argumentcount++;
+    }
+    catch (char const *error)
+    {
+        v8::Local<v8::String> message = ErrorMessage::getTypeErrorMessage(argumentcount, error);
+        Nan::ThrowTypeError(message);
+        return;
+    }
+
+    GapAuthenticateBaton *baton = new GapAuthenticateBaton(callback);
+    baton->conn_handle = conn_handle;
+
+    try
+    {
+        baton->p_sec_params = GapSecParams(sec_params);
+    }
+    catch (char const *)
+    {
+        Nan::ThrowTypeError("The provided advertisement parameters can not be parsed.");
+        return;
+    }
+
+    uv_queue_work(uv_default_loop(), baton->req, GapAuthenticate, (uv_after_work_cb)AfterGapAuthenticate);
+}
+
+// This runs in a worker thread (not Main Thread)
+void GapAuthenticate(uv_work_t *req)
+{
+    GapAuthenticateBaton *baton = static_cast<GapAuthenticateBaton *>(req->data);
+
+    std::lock_guard<std::mutex> lock(ble_driver_call_mutex);
+
+    baton->result = sd_ble_gap_authenticate(baton->conn_handle, baton->p_sec_params);
+
+}
+
+// This runs in Main Thread
+void AfterGapAuthenticate(uv_work_t *req)
+{
+    Nan::HandleScope scope;
+
+    GapAuthenticateBaton *baton = static_cast<GapAuthenticateBaton *>(req->data);
+    v8::Local<v8::Value> argv[1];
+
+    if (baton->result != NRF_SUCCESS)
+    {
         argv[0] = ErrorMessage::getErrorMessage(baton->result, "authenticating");
-=======
-        argv[0] = ErrorMessage::getErrorMessage(baton->result, "replying sec info");
->>>>>>> 94730571
     }
     else
     {
@@ -2574,11 +2595,7 @@
     }
 
     baton->callback->Call(1, argv);
-<<<<<<< HEAD
     delete baton;
-=======
-    delete baton;    
->>>>>>> 94730571
 }
 
 extern "C" {
@@ -2602,12 +2619,9 @@
         Utility::SetMethod(target, "gap_stop_advertising", GapStopAdvertising);
         Utility::SetMethod(target, "gap_sec_params_reply", GapSecParamsReply);
         Utility::SetMethod(target, "gap_conn_sec_get", GapConnSecGet);
-<<<<<<< HEAD
-        Utility::SetMethod(target, "gap_authenticate", GapAuthenticate);
-=======
         Utility::SetMethod(target, "gap_encrypt", GapEncrypt);
         Utility::SetMethod(target, "gap_sec_info_reply", GapSecInfoReply);
->>>>>>> 94730571
+        Utility::SetMethod(target, "gap_authenticate", GapAuthenticate);
 
         // Constants from ble_gap.h
 
