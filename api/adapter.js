/*
 * Copyright (c) 2016 Nordic Semiconductor ASA
 * All rights reserved.
 *
 * Redistribution and use in source and binary forms, with or without modification,
 * are permitted provided that the following conditions are met:
 *
 *   1. Redistributions of source code must retain the above copyright notice, this
 *   list of conditions and the following disclaimer.
 *
 *   2. Redistributions in binary form must reproduce the above copyright notice, this
 *   list of conditions and the following disclaimer in the documentation and/or
 *   other materials provided with the distribution.
 *
 *   3. Neither the name of Nordic Semiconductor ASA nor the names of other
 *   contributors to this software may be used to endorse or promote products
 *   derived from this software without specific prior written permission.
 *
 *   4. This software must only be used in or with a processor manufactured by Nordic
 *   Semiconductor ASA, or in or with a processor manufactured by a third party that
 *   is used in combination with a processor manufactured by Nordic Semiconductor.
 *
 *   5. Any software provided in binary or object form under this license must not be
 *   reverse engineered, decompiled, modified and/or disassembled.
 *
 * THIS SOFTWARE IS PROVIDED BY THE COPYRIGHT HOLDERS AND CONTRIBUTORS "AS IS" AND
 * ANY EXPRESS OR IMPLIED WARRANTIES, INCLUDING, BUT NOT LIMITED TO, THE IMPLIED
 * WARRANTIES OF MERCHANTABILITY AND FITNESS FOR A PARTICULAR PURPOSE ARE
 * DISCLAIMED. IN NO EVENT SHALL THE COPYRIGHT HOLDER OR CONTRIBUTORS BE LIABLE FOR
 * ANY DIRECT, INDIRECT, INCIDENTAL, SPECIAL, EXEMPLARY, OR CONSEQUENTIAL DAMAGES
 * (INCLUDING, BUT NOT LIMITED TO, PROCUREMENT OF SUBSTITUTE GOODS OR SERVICES;
 * LOSS OF USE, DATA, OR PROFITS; OR BUSINESS INTERRUPTION) HOWEVER CAUSED AND ON
 * ANY THEORY OF LIABILITY, WHETHER IN CONTRACT, STRICT LIABILITY, OR TORT
 * (INCLUDING NEGLIGENCE OR OTHERWISE) ARISING IN ANY WAY OUT OF THE USE OF THIS
 * SOFTWARE, EVEN IF ADVISED OF THE POSSIBILITY OF SUCH DAMAGE.
 */

'use strict';

const EventEmitter = require('events');
const _ = require('underscore');

const AdapterState = require('./adapterState');
const Device = require('./device');
const Service = require('./service');
const Characteristic = require('./characteristic');
const Descriptor = require('./descriptor');
const AdType = require('./util/adType');
const Converter = require('./util/sdConv');
const ToText = require('./util/toText');
const logLevel = require('./util/logLevel');
const Security = require('./security');

/**
 * Class to mediate error conditions.
 */
class Error {
    constructor(userMessage, description) {
        /**
         * @type {Object}
         * @property {string} message - Message to show to user
         * @property {string} description - A detailed description of the error
         */
        this.message = userMessage;
        this.description = description;
    }
}

const _makeError = function (userMessage, description) {
    return new Error(userMessage, description);
};

class Adapter extends EventEmitter {
    /**
     * Create an adapter, this constructor is used by the AdapterFactory and should not be necessary for the developer to use
     * @param {object} bleDriver - The driver to use for getting constants from the pc-ble-driver-js AddOn
     * @param {object} adapter - The adapter to use. The adapter is an object received from the pc-ble-driver-js AddOn
     * @param {string} instanceId - A unique id that represents this Adapter instance
     * @param {string} port - The port this adapter uses. For example it can be COM1, /dev/ttyUSB0 or similar
     * @param {string} notSupportedMessage - Message given to developer if the adapter is not supported on this platform.
     *
     * @emits {Error} Emitted when error occurs
     *
     */
    constructor(bleDriver, adapter, instanceId, port, serialNumber, notSupportedMessage) {
        super();

        if (bleDriver === undefined) throw new Error('Missing argument bleDriver.');
        if (adapter === undefined) throw new Error('Missing argument adapter.');
        if (instanceId === undefined) throw new Error('Missing argument instanceId.');
        if (port === undefined) throw new Error('Missing argument port.');

        this._bleDriver = bleDriver;
        this._adapter = adapter;
        this._instanceId = instanceId;
        this._state = new AdapterState(instanceId, port, serialNumber);
        this._security = new Security(this._bleDriver);
        this._notSupportedMessage = notSupportedMessage;

        this._maxReadPayloadSize = this._bleDriver.GATT_MTU_SIZE_DEFAULT - 1;
        this._maxShortWritePayloadSize = this._bleDriver.GATT_MTU_SIZE_DEFAULT - 3;
        this._maxLongWritePayloadSize = this._bleDriver.GATT_MTU_SIZE_DEFAULT - 5;
        this._keys = null;

        this._init();
    }

    _init() {
        this._devices = {};
        this._services = {};
        this._characteristics = {};
        this._descriptors = {};

        this._converter = new Converter(this._bleDriver, this._adapter);

        this._gapOperationsMap = {};
        this._gattOperationsMap = {};

        this._preparedWritesMap = {};

        this._pendingNotificationsAndIndications = {};
    }

    _getServiceType(service) {
        let type;

        if (service.type) {
            if (service.type === 'primary') {
                type = this._bleDriver.BLE_GATTS_SRVC_TYPE_PRIMARY;
            } else if (service.type === 'secondary') {
                type = this._bleDriver.BLE_GATTS_SRVC_TYPE_SECONDARY;
            } else {
                throw new Error(`Service type ${service.type} is unknown to me. Must be 'primary' or 'secondary'.`);
            }
        } else {
            throw new Error('Service type is not specified. Must be \'primary\' or \'secondary\'.');
        }

        return type;
    }

    /**
     * Get the instaniceId for this Adapter
     * @return {string} unique id for this Adapter
     */
    get instanceId() {
        return this._instanceId;
    }

    /**
     * Get the state for this Adapter.
     * @return {AdapterState} AdapterState for this Adapter.
     */
    get state() {
        return this._state;
    }

    /**
     * Get the driver for this adapter
     */
    get driver() {
        return this._bleDriver;
    }

    get notSupportedMessage() {
        return this._notSupportedMessage;
    }

    _generateKeyPair() {
        if (this._keys === null) {
            this._keys = this._security.generateKeyPair();
        }
    }

    computeSharedSecret(peerPublicKey) {
        this._generateKeyPair();

        let publicKey = peerPublicKey;

        if (publicKey === null || publicKey === undefined) {
            publicKey = this._keys;
        }

        return this._security.generateSharedSecret(this._keys.sk, publicKey.pk).ss;
    }

    computePublicKey() {
        this._generateKeyPair();
        return this._security.generatePublicKey(this._keys.sk).pk;
    }

    deleteKeys() {
        this._keys = null;
    }

    _checkAndPropagateError(err, userMessage, callback) {
        if (err) {
            this._emitError(err, userMessage);
            if (callback) callback(err);
            return true;
        }

        return false;
    }

    _emitError(err, userMessage) {
        const error = new Error(userMessage, err);
        this.emit('error', error);
    }

    static _toHexString(value) {
        if (typeof (value) !== 'number') {
            return '';
        }

        const hexValue = value.toString(16);
        return ('0' + hexValue).slice(-Math.ceil(hexValue.length / 2) * 2).toUpperCase();
    }

    _changeState(changingStates, swallowEmit) {
        let changed = false;

        for (const state in changingStates) {
            const newValue = changingStates[state];
            const previousValue = this._state[state];

            // Use isEqual to compare objects
            if (!_.isEqual(previousValue, newValue)) {
                this._state[state] = newValue;
                changed = true;
            }
        }

        if (swallowEmit) {
            return;
        }

        if (changed) {
            this.emit('stateChanged', this._state);
        }
    }

    static _numberTo16BitUuid(uuid16Bit) {
        let byteString = uuid16Bit.toString(16);
        byteString = ('000' + byteString).slice(-4);

        return byteString.toUpperCase();
    }

    static _arrayTo128BitUuid(array) {
        let string = '';

        for (let i = array.length - 1; i >= 0; i--) {
            let byteString = array[i].toString(16);
            byteString = ('0' + byteString).slice(-2);
            string += byteString;
        }

        return string.toUpperCase();
    }

    // Callback signature function(err) {}
    open(options, callback) {
        if (this.notSupportedMessage !== undefined) {
            const error = new Error(this.notSupportedMessage);
            this.emit('warning', error);
        }

        if (!options) {
            options = {
                baudRate: 115200,
                parity: 'none',
                flowControl: 'none',
                eventInterval: 0,
                logLevel: 'info',
                retransmissionInterval: 100,
                responseTimeout: 750,
                enableBLE: true,
            };
        } else {
            if (!options.baudRate) options.baudRate = 115200;
            if (!options.parity) options.parity = 'none';
            if (!options.flowControl) options.flowControl = 'none';
            if (!options.eventInterval) options.eventInterval = 0;
            if (!options.logLevel) options.logLevel = 'info';
            if (!options.retransmissionInterval) options.retransmissionInterval = 100;
            if (!options.responseTimeout) options.responseTimeout = 750;
            if ((typeof options.enableBLE) === 'undefined') options.enableBLE = true;
        }

        this._changeState({ baudRate: options.baudRate, parity: options.parity, flowControl: options.flowControl });

        options.logCallback = this._logCallback.bind(this);
        options.eventCallback = this._eventCallback.bind(this);
        options.statusCallback = this._statusCallback.bind(this);

        this._adapter.open(this._state.port, options, err => {
            if (this._checkAndPropagateError(err, 'Error occurred opening serial port.', callback)) { return; }

            this._changeState({ available: true });
            this.emit('opened', this);

            if (options.enableBLE) {
                this.getState(getStateError => {
                    if (this._checkAndPropagateError(getStateError, 'Error retrieving adapter state.', callback)) { return; }
                });
            }

            if (callback) { callback(); }
        });
    }

    /**
     * Close Adapter communication and free resources related to the Adapter. The event listeners added to the Adapter are removed.
     */
    close(callback) {
        this._changeState({ available: false });
        this._adapter.close(error => {
            this.emit('closed', this);
            if (callback) callback(error);
        });
    }

    getStats() {
        return this._adapter.getStats();
    }

    enableBLE(options, callback) {
        if (options === undefined || options === null) {
            options = {
                gap_enable_params: {
                    periph_conn_count: 1,
                    central_conn_count: 3,
                    central_sec_count: 1,
                },
                gatts_enable_params: {
                    service_changed: false,
                    attr_tab_size: this._bleDriver.BLE_GATTS_ATTR_TAB_SIZE_DEFAULT,
                },
                common_enable_params: {
                    conn_bw_counts: null, // tell SD to use default
                    vs_uuid_count: 5,
                },
                gatt_enable_params: {
                    att_mtu: this._bleDriver.GATT_MTU_SIZE_DEFAULT,
                },
            };
        }

        this._adapter.enableBLE(
            options,
            (err, parameters, app_ram_base) => {
                if (this._checkAndPropagateError(err, 'Enabling BLE failed.', callback)) { return; }

                if (callback) {
                    callback(err, parameters, app_ram_base);
                }
            });
    }

    /**
     * Enable longer data packets (Data Length Extension).
     *
     * @note A maxPduSize of 0 will result in the default minimum payload size of 27.
     * @note Not supported by SD_BLE_API_VERSION <= 2.
     *
     * @param {number} maxPduSize - Max PDU payload size
     */
    setMaxPduSize(maxPduSize, callback) {
        if (this._bleDriver.NRF_SD_BLE_API_VERSION <= 2) {
            if (callback) callback(_makeError('This option is not supported on this device. Requirement: SD_BLE_API_VERSION >= 3'));
            return;
        }

        const optId = this._bleDriver.BLE_GAP_OPT_EXT_LEN;
        const bleOpt = { gap_opt: { ext_len: { rxtx_max_pdu_payload_size: maxPduSize } } };

        this._adapter.setBleOption(optId, bleOpt, callback);
    }

    _statusCallback(status) {
        switch (status.id) {
            case this._bleDriver.RESET_PERFORMED:
                this._init();
                this._changeState(
                    {
                        available: false,
                        connecting: false,
                        scanning: false,
                        advertising: false,
                    }
                );
                break;
            case this._bleDriver.CONNECTION_ACTIVE:
                this._changeState(
                    {
                        available: true,
                    }
                );
                break;
        }

        this.emit('status', status);
    }

    _logCallback(severity, message) {
        this.emit('logMessage', severity, message);
    }

    _eventCallback(eventArray) {
        eventArray.forEach(event => {
            const text = new ToText(event);
            // TODO: set the correct level for different types of events:
            this.emit('logMessage', logLevel.DEBUG, text.toString());

            switch (event.id) {
                case this._bleDriver.BLE_GAP_EVT_CONNECTED:
                    this._parseConnectedEvent(event);
                    break;
                case this._bleDriver.BLE_GAP_EVT_DISCONNECTED:
                    this._parseDisconnectedEvent(event);
                    break;
                case this._bleDriver.BLE_GAP_EVT_CONN_PARAM_UPDATE:
                    this._parseConnectionParameterUpdateEvent(event);
                    break;
                case this._bleDriver.BLE_GAP_EVT_SEC_REQUEST:
                    this._parseGapSecurityRequestEvent(event);
                    break;
                case this._bleDriver.BLE_GAP_EVT_SEC_PARAMS_REQUEST:
                    this._parseSecParamsRequestEvent(event);
                    break;
                case this._bleDriver.BLE_GAP_EVT_CONN_SEC_UPDATE:
                    this._parseConnSecUpdateEvent(event);
                    break;
                case this._bleDriver.BLE_GAP_EVT_AUTH_STATUS:
                    this._parseAuthStatusEvent(event);
                    break;
                case this._bleDriver.BLE_GAP_EVT_PASSKEY_DISPLAY:
                    this._parsePasskeyDisplayEvent(event);
                    break;
                case this._bleDriver.BLE_GAP_EVT_AUTH_KEY_REQUEST:
                    this._parseAuthKeyRequest(event);
                    break;
                case this._bleDriver.BLE_GAP_EVT_KEY_PRESSED:
                    this._parseGapKeyPressedEvent(event);
                    break;
                case this._bleDriver.BLE_GAP_EVT_LESC_DHKEY_REQUEST:
                    this._parseLescDhkeyRequest(event);
                    break;
                case this._bleDriver.BLE_GAP_EVT_SEC_INFO_REQUEST:
                    this._parseSecInfoRequest(event);
                    break;
                case this._bleDriver.BLE_GAP_EVT_TIMEOUT:
                    this._parseGapTimeoutEvent(event);
                    break;
                case this._bleDriver.BLE_GAP_EVT_RSSI_CHANGED:
                    this._parseGapRssiChangedEvent(event);
                    break;
                case this._bleDriver.BLE_GAP_EVT_ADV_REPORT:
                    this._parseGapAdvertismentReportEvent(event);
                    break;
                case this._bleDriver.BLE_GAP_EVT_CONN_PARAM_UPDATE_REQUEST:
                    this._parseGapConnectionParameterUpdateRequestEvent(event);
                    break;
                case this._bleDriver.BLE_GAP_EVT_SCAN_REQ_REPORT:
                    // Not needed. Received when a scan request is received.
                    break;
                case this._bleDriver.BLE_GATTC_EVT_PRIM_SRVC_DISC_RSP:
                    this._parseGattcPrimaryServiceDiscoveryResponseEvent(event);
                    break;
                case this._bleDriver.BLE_GATTC_EVT_REL_DISC_RSP:
                    // Not needed. Used for included services discovery.
                    break;
                case this._bleDriver.BLE_GATTC_EVT_CHAR_DISC_RSP:
                    this._parseGattcCharacteristicDiscoveryResponseEvent(event);
                    break;
                case this._bleDriver.BLE_GATTC_EVT_DESC_DISC_RSP:
                    this._parseGattcDescriptorDiscoveryResponseEvent(event);
                    break;
                case this._bleDriver.BLE_GATTC_EVT_CHAR_VAL_BY_UUID_READ_RSP:
                    // Not needed, service discovery is not using the related function.
                    break;
                case this._bleDriver.BLE_GATTC_EVT_READ_RSP:
                    this._parseGattcReadResponseEvent(event);
                    break;
                case this._bleDriver.BLE_GATTC_EVT_CHAR_VALS_READ_RSP:
                    // Not needed, characteristic discovery is not using the related function.
                    break;
                case this._bleDriver.BLE_GATTC_EVT_WRITE_RSP:
                    this._parseGattcWriteResponseEvent(event);
                    break;
                case this._bleDriver.BLE_GATTC_EVT_HVX:
                    this._parseGattcHvxEvent(event);
                    break;
                case this._bleDriver.BLE_GATTC_EVT_TIMEOUT:
                    this._parseGattTimeoutEvent(event);
                    break;
                case this._bleDriver.BLE_GATTS_EVT_WRITE:
                    this._parseGattsWriteEvent(event);
                    break;
                case this._bleDriver.BLE_GATTS_EVT_RW_AUTHORIZE_REQUEST:
                    this._parseGattsRWAutorizeRequestEvent(event);
                    break;
                case this._bleDriver.BLE_GATTS_EVT_SYS_ATTR_MISSING:
                    this._parseGattsSysAttrMissingEvent(event);
                    break;
                case this._bleDriver.BLE_GATTS_EVT_HVC:
                    this._parseGattsHvcEvent(event);
                    break;
                case this._bleDriver.BLE_GATTS_EVT_SC_CONFIRM:
                    // Not needed, service changed is not supported currently.
                    break;
                case this._bleDriver.BLE_GATTS_EVT_TIMEOUT:
                    this._parseGattTimeoutEvent(event);
                    break;
                case this._bleDriver.BLE_EVT_USER_MEM_REQUEST:
                    this._parseMemoryRequest(event);
                    break;
                case this._bleDriver.BLE_EVT_TX_COMPLETE:
                    this._parseTxCompleteEvent(event);
                    break;
                case (this._bleDriver.NRF_SD_BLE_API_VERSION >= 3 ? this.bleDriver.BLE_EVT_DATA_LENGTH_CHANGED : -1):
                    this._parseDataLengthChanged(event);
                    break;
                default:
                    this.emit('logMessage', logLevel.INFO, `Unsupported event received from SoftDevice: ${event.id} - ${event.name}`);
                    break;
            }
        });
    }

    _parseConnectedEvent(event) {
        // TODO: Update device with connection handle
        // TODO: Should 'deviceConnected' event emit the updated device?
        const deviceAddress = event.peer_addr;
        const connectionParameters = event.conn_params;
        let deviceRole;

        // If our role is central set the device role to be peripheral.
        if (event.role === 'BLE_GAP_ROLE_CENTRAL') {
            deviceRole = 'peripheral';
        } else if (event.role === 'BLE_GAP_ROLE_PERIPH') {
            deviceRole = 'central';
        }

        const device = new Device(deviceAddress, deviceRole);

        device.connectionHandle = event.conn_handle;
        device.minConnectionInterval = connectionParameters.min_conn_interval;
        device.maxConnectionInterval = connectionParameters.max_conn_interval;
        device.slaveLatency = connectionParameters.slave_latency;
        device.connectionSupervisionTimeout = connectionParameters.conn_sup_timeout;

        device.connected = true;
        this._devices[device.instanceId] = device;

        this._changeState({ connecting: false });

        if (deviceRole === 'central') {
            this._changeState({ advertising: false });
        }

        this.emit('deviceConnected', device);

        this._addDeviceToAllPerConnectionValues(device.instanceId);

        if (deviceRole === 'peripheral') {
            const callback = this._gapOperationsMap.connecting.callback;
            delete this._gapOperationsMap.connecting;
            if (callback) { callback(undefined, device); }
        }
    }

    _parseDisconnectedEvent(event) {
        const device = this._getDeviceByConnectionHandle(event.conn_handle);
        if (!device) {
            this._emitError('Internal inconsistency: Could not find device with connection handle ' + event.conn_handle, 'Disconnect failed');
            const errorObject = _makeError('Disconnect failed', 'Internal inconsistency: Could not find device with connection handle ' + event.conn_handle);

            // cannot reach callback when there is no device. The best we can do is emit error and return.
            this.emit('error', errorObject);
            return;
        }

        device.connected = false;

        // TODO: Delete all operations for this device.

        if (this._gapOperationsMap[device.instanceId]) {
            // TODO: How do we know what the callback expects? Check disconnected event reason?
            const callback = this._gapOperationsMap[device.instanceId].callback;
            delete this._gapOperationsMap[device.instanceId];
            if (callback) { callback(undefined, device); }
        }

        if (this._gattOperationsMap[device.instanceId]) {
            const callback = this._gattOperationsMap[device.instanceId].callback;
            delete this._gattOperationsMap[device.instanceId];

            if (callback) {
                callback(_makeError('Device disconnected', 'Device with address ' + device.address + ' disconnected'));
            }
        }

        delete this._devices[device.instanceId];
        this.emit('deviceDisconnected', device, event.reason_name, event.reason);

        this._clearDeviceFromAllPerConnectionValues(device.instanceId);
        this._clearDeviceFromDiscoveredServices(device.instanceId);
    }

    _parseConnectionParameterUpdateEvent(event) {
        const device = this._getDeviceByConnectionHandle(event.conn_handle);

        if (!device) {
            this.emit('error', 'Internal inconsistency: Could not find device with connection handle ' + event.conn_handle);
            return;
        }

        device.minConnectionInterval = event.conn_params.min_conn_interval;
        device.maxConnectionInterval = event.conn_params.max_conn_interval;
        device.slaveLatency = event.conn_params.slave_latency;
        device.connectionSupervisionTimeout = event.conn_params.conn_sup_timeout;

        if (this._gapOperationsMap[device.instanceId]) {
            const callback = this._gapOperationsMap[device.instanceId].callback;
            delete this._gapOperationsMap[device.instanceId];
            if (callback) { callback(undefined, device); }
        }

        const connectionParameters = {
            minConnectionInterval: event.conn_params.min_conn_interval,
            maxConnectionInterval: event.conn_params.max_conn_interval,
            slaveLatency: event.conn_params.slave_latency,
            connectionSupervisionTimeout: event.conn_params.conn_sup_timeout,
        };

        this.emit('connParamUpdate', device, connectionParameters);
    }

    _parseSecParamsRequestEvent(event) {
        const device = this._getDeviceByConnectionHandle(event.conn_handle);

        this.emit('secParamsRequest', device, event.peer_params);
    }

    _parseConnSecUpdateEvent(event) {
        const device = this._getDeviceByConnectionHandle(event.conn_handle);
        this.emit('connSecUpdate', device, event.conn_sec);

        const authParamters = {
            securityMode: event.conn_sec.sec_mode.sm,
            securityLevel: event.conn_sec.sec_mode.lv,
        };

        this.emit('securityChanged', device, authParamters);
    }

    _parseAuthStatusEvent(event) {
        const device = this._getDeviceByConnectionHandle(event.conn_handle);
        device.ownPeriphInitiatedPairingPending = false;

        this.emit('authStatus',
            device,
            {
                auth_status: event.auth_status,
                auth_status_name: event.auth_status_name,
                error_src: event.error_src,
                error_src_name: event.error_src_name,
                bonded: event.bonded,
                sm1_levels: event.sm1_levels,
                sm2_levels: event.sm2_levels,
                kdist_own: event.kdist_own,
                kdist_peer: event.kdist_peer,
                keyset: event.keyset,
            }
        );
    }

    _parsePasskeyDisplayEvent(event) {
        const device = this._getDeviceByConnectionHandle(event.conn_handle);
        this.emit('passkeyDisplay', device, event.match_request, event.passkey);
    }

    _parseAuthKeyRequest(event) {
        const device = this._getDeviceByConnectionHandle(event.conn_handle);
        this.emit('authKeyRequest', device, event.key_type);
    }

    _parseGapKeyPressedEvent(event) {
        const device = this._getDeviceByConnectionHandle(event.conn_handle);
        this.emit('keyPressed', device, event.kp_not);
    }

    _parseLescDhkeyRequest(event) {
        const device = this._getDeviceByConnectionHandle(event.conn_handle);

        this.emit('lescDhkeyRequest', device, event.pk_peer, event.oobd_req);
    }

    _parseSecInfoRequest(event) {
        const device = this._getDeviceByConnectionHandle(event.conn_handle);

        this.emit('secInfoRequest', device, event);
    }

    _parseGapSecurityRequestEvent(event) {
        const device = this._getDeviceByConnectionHandle(event.conn_handle);

        this.emit('securityRequest', device, event);
    }

    _parseGapConnectionParameterUpdateRequestEvent(event) {
        const device = this._getDeviceByConnectionHandle(event.conn_handle);

        const connectionParameters = {
            minConnectionInterval: event.conn_params.min_conn_interval,
            maxConnectionInterval: event.conn_params.max_conn_interval,
            slaveLatency: event.conn_params.slave_latency,
            connectionSupervisionTimeout: event.conn_params.conn_sup_timeout,
        };

        this.emit('connParamUpdateRequest', device, connectionParameters);
    }

    _parseGapAdvertismentReportEvent(event) {
        const address = event.peer_addr;
        const discoveredDevice = new Device(address, 'peripheral');
        discoveredDevice.processEventData(event);
        this.emit('deviceDiscovered', discoveredDevice);
    }

    _parseGapTimeoutEvent(event) {
        switch (event.src) {
            case this._bleDriver.BLE_GAP_TIMEOUT_SRC_ADVERTISING:
                this._changeState({ advertising: false });
                this.emit('advertiseTimedOut');
                break;
            case this._bleDriver.BLE_GAP_TIMEOUT_SRC_SCAN:
                this._changeState({ scanning: false });
                this.emit('scanTimedOut');
                break;
            case this._bleDriver.BLE_GAP_TIMEOUT_SRC_CONN:
                const deviceAddress = this._gapOperationsMap.connecting.deviceAddress;
                const callback = this._gapOperationsMap.connecting.callback;
                const errorObject = _makeError('Could not connect. Connection procedure timed out.');
                if (callback) callback(errorObject);
                delete this._gapOperationsMap.connecting;
                this._changeState({ connecting: false });
                this.emit('connectTimedOut', deviceAddress);
                break;
            case this._bleDriver.BLE_GAP_TIMEOUT_SRC_SECURITY_REQUEST:
                const device = this._getDeviceByConnectionHandle(event.conn_handle);
                this.emit('securityRequestTimedOut', device);
                this.emit('error', _makeError('Security request timed out.'));
                break;
            default:
                console.log(`GAP operation timed out: ${event.src_name} (${event.src}).`);
        }
    }

    _parseGapRssiChangedEvent(event) {
        const device = this._getDeviceByConnectionHandle(event.conn_handle);
        device.rssi = event.rssi;

        // TODO: How do we notify the application of a changed rssi?
        //emit('rssiChanged', device);
    }

    _parseGattcPrimaryServiceDiscoveryResponseEvent(event) {
        const device = this._getDeviceByConnectionHandle(event.conn_handle);
        const services = event.services;
        const gattOperation = this._gattOperationsMap[device.instanceId];

        const finishServiceDiscovery = () => {
            if (_.isEmpty(gattOperation.pendingHandleReads)) {
                // No pending reads to wait for.
                const callbackServices = [];

                for (let serviceInstanceId in this._services) {
                    const service = this._services[serviceInstanceId];
                    if (service.deviceInstanceId === gattOperation.parent.instanceId) {
                        callbackServices.push(this._services[serviceInstanceId]);
                    }
                }

                delete this._gattOperationsMap[device.instanceId];
                gattOperation.callback(undefined, callbackServices);
            } else {
                for (let handle in gattOperation.pendingHandleReads) {
                    // Just take the first found handle and start the read process.
                    const handleAsNumber = parseInt(handle, 10);
                    this._adapter.gattcRead(device.connectionHandle, handleAsNumber, 0, err => {
                        if (err) {
                            this.emit('error', err);
                            gattOperation.callback(_makeError('Error reading attributes', err));
                        }
                    });

                    break;
                }
            }
        };

        if (event.count === 0) {
            finishServiceDiscovery();
            return;
        }

        services.forEach(service => {
            const handle = service.handle_range.start_handle;
            let uuid = Adapter._numberTo16BitUuid(service.uuid.uuid);

            if (service.uuid.type >= this._bleDriver.BLE_UUID_TYPE_VENDOR_BEGIN) {
                uuid = this._converter.lookupVsUuid(service.uuid);
            } else if (service.uuid.type === this._bleDriver.BLE_UUID_TYPE_UNKNOWN) {
                uuid = null;
            }

            const newService = new Service(device.instanceId, uuid);
            newService.startHandle = service.handle_range.start_handle;
            newService.endHandle = service.handle_range.end_handle;
            this._services[newService.instanceId] = newService;

            if (uuid === null) {
                gattOperation.pendingHandleReads[handle] = newService;
            } else {
                this.emit('serviceAdded', newService);
            }
        });

        const nextStartHandle = services[services.length - 1].handle_range.end_handle + 1;

        if (nextStartHandle > 0xFFFF) {
            finishServiceDiscovery();
            return;
        }

        this._adapter.gattcDiscoverPrimaryServices(device.connectionHandle, nextStartHandle, null, err => {
            this._checkAndPropagateError(err, 'Failed to get services', gattOperation.callback);
        });
    }

    _parseGattcCharacteristicDiscoveryResponseEvent(event) {
        const device = this._getDeviceByConnectionHandle(event.conn_handle);
        const characteristics = event.chars;
        const gattOperation = this._gattOperationsMap[device.instanceId];

        const finishCharacteristicDiscovery = () => {
            if (_.isEmpty(gattOperation.pendingHandleReads)) {
                // No pending reads to wait for.
                const callbackCharacteristics = [];

                for (let characteristicInstanceId in this._characteristics) {
                    const characteristic = this._characteristics[characteristicInstanceId];
                    if (characteristic.serviceInstanceId === gattOperation.parent.instanceId) {
                        callbackCharacteristics.push(characteristic);
                    }
                }

                delete this._gattOperationsMap[device.instanceId];
                gattOperation.callback(undefined, callbackCharacteristics);
            } else {
                for (let handle in gattOperation.pendingHandleReads) {
                    // Only take the first found handle and start the read process.
                    const handleAsNumber = parseInt(handle, 10);
                    this._adapter.gattcRead(device.connectionHandle, handleAsNumber, 0, err => {
                        if (this._checkAndPropagateError(err, `Failed to get characteristic with handle ${handleAsNumber}`, gattOperation.callback)) {
                            return;
                        }
                    });
                    break;
                }
            }
        };

        if (event.count === 0) {
            finishCharacteristicDiscovery();
            return;
        }

        // We should only receive characteristics under one service.
        const service = this._getServiceByHandle(device.instanceId, characteristics[0].handle_decl);

        characteristics.forEach(characteristic => {
            const declarationHandle = characteristic.handle_decl;
            const valueHandle = characteristic.handle_value;
            let uuid = Adapter._numberTo16BitUuid(characteristic.uuid.uuid);

            if (characteristic.uuid.type >= this._bleDriver.BLE_UUID_TYPE_VENDOR_BEGIN) {
                uuid = this._converter.lookupVsUuid(characteristic.uuid);
            } else if (characteristic.uuid.type === this._bleDriver.BLE_UUID_TYPE_UNKNOWN) {
                uuid = null;
            }

            const properties = characteristic.char_props;

            const newCharacteristic = new Characteristic(service.instanceId, uuid, [], properties);
            newCharacteristic.declarationHandle = characteristic.handle_decl;
            newCharacteristic.valueHandle = characteristic.handle_value;
            this._characteristics[newCharacteristic.instanceId] = newCharacteristic;

            if (uuid === null) {
                gattOperation.pendingHandleReads[declarationHandle] = newCharacteristic;
            }

            // Add pending reads to get characteristics values.
            if (properties.read) {
                gattOperation.pendingHandleReads[valueHandle] = newCharacteristic;
            }
        });

        const nextStartHandle = characteristics[characteristics.length - 1].handle_decl + 1;
        const handleRange = { start_handle: nextStartHandle, end_handle: service.endHandle };

        if (service.endHandle <= nextStartHandle) {
            finishCharacteristicDiscovery();
            return;
        }

        // Do one more round with discovery of characteristics
        this._adapter.gattcDiscoverCharacteristics(device.connectionHandle, handleRange, err => {
            if (err) {
                this.emit('error', 'Failed to get Characteristics');

                // Call getCharacteristics callback??
            }
        });
    }

    _parseGattcDescriptorDiscoveryResponseEvent(event) {
        const device = this._getDeviceByConnectionHandle(event.conn_handle);
        const descriptors = event.descs;
        const gattOperation = this._gattOperationsMap[device.instanceId];

        const finishDescriptorDiscovery = () => {
            if (_.isEmpty(gattOperation.pendingHandleReads)) {
                // No pending reads to wait for.
                const callbackDescriptors = [];

                for (let descriptorInstanceId in this._descriptors) {
                    const descriptor = this._descriptors[descriptorInstanceId];
                    if (descriptor.characteristicInstanceId === gattOperation.parent.instanceId) {
                        callbackDescriptors.push(descriptor);
                    }
                }

                delete this._gattOperationsMap[device.instanceId];
                gattOperation.callback(undefined, callbackDescriptors);
            } else {
                for (let handle in gattOperation.pendingHandleReads) {
                    const handleAsNumber = parseInt(handle, 10);

                    // Just take the first found handle and start the read process.
                    this._adapter.gattcRead(device.connectionHandle, handleAsNumber, 0, err => {
                        if (err) {
                            this.emit('error', err);

                            // Call getDescriptors callback??
                        }
                    });
                    break;
                }
            }
        };

        if (event.count === 0) {
            finishDescriptorDiscovery();
            return;
        }

        // We should only receive descriptors under one characteristic.
        const characteristic = gattOperation.parent;
        let foundNextServiceOrCharacteristic = false;

        descriptors.forEach(descriptor => {
            if (foundNextServiceOrCharacteristic) {
                return;
            }

            const handle = descriptor.handle;
            let uuid = Adapter._numberTo16BitUuid(descriptor.uuid.uuid);

            if (descriptor.uuid.type >= this._bleDriver.BLE_UUID_TYPE_VENDOR_BEGIN) {
                uuid = this._converter.lookupVsUuid(descriptor.uuid);
            } else if (descriptor.uuid.type === this._bleDriver.BLE_UUID_TYPE_UNKNOWN) {
                uuid = 'Unknown 128 bit descriptor uuid ';
            }

            // TODO: Fix magic number? Primary Service and Characteristic Declaration uuids
            if (uuid === '2800' || uuid === '2803') {
                // Found a service or characteristic declaration
                foundNextServiceOrCharacteristic = true;
                return;
            }

            const newDescriptor = new Descriptor(characteristic.instanceId, uuid, null);
            newDescriptor.handle = handle;
            this._descriptors[newDescriptor.instanceId] = newDescriptor;

            // TODO: We cannot read descriptor 128bit uuid.

            gattOperation.pendingHandleReads[handle] = newDescriptor;
        });

        if (foundNextServiceOrCharacteristic) {
            finishDescriptorDiscovery();
            return;
        }

        const service = this._services[gattOperation.parent.serviceInstanceId];
        const nextStartHandle = descriptors[descriptors.length - 1].handle + 1;

        if (service.endHandle < nextStartHandle) {
            finishDescriptorDiscovery();
            return;
        }

        const handleRange = { start_handle: nextStartHandle, end_handle: service.endHandle };

        this._adapter.gattcDiscoverDescriptors(device.connectionHandle, handleRange, err => {
            this._checkAndPropagateError(err, 'Failed to get Descriptors');
        });
    }

    _parseGattcReadResponseEvent(event) {
        const device = this._getDeviceByConnectionHandle(event.conn_handle);
        const handle = event.handle;
        const data = event.data;
        const gattOperation = this._gattOperationsMap[device.instanceId];

        if (gattOperation && gattOperation.pendingHandleReads && !_.isEmpty(gattOperation.pendingHandleReads)) {
            const pendingHandleReads = gattOperation.pendingHandleReads;
            const attribute = pendingHandleReads[handle];

            const addVsUuidToDriver = uuid => {
                return new Promise((resolve, reject) => {
                    this._converter.uuidToDriver(uuid, (err, uuid) => {
                        if (err) {
                            reject(err);
                            return;
                        }

                        resolve();
                    });
                });
            };

            if (!attribute) {
                console.log('something went wrong in bookkeeping of pending reads');
                return;
            }

            delete pendingHandleReads[handle];

            if (attribute instanceof Service) {
                // TODO: Translate from uuid to name?
                attribute.uuid = Adapter._arrayTo128BitUuid(data);
                addVsUuidToDriver(attribute.uuid).then();
                this.emit('serviceAdded', attribute);

                if (_.isEmpty(pendingHandleReads)) {
                    const callbackServices = [];
                    for (let serviceInstanceId in this._services) {
                        if (this._services[serviceInstanceId].deviceInstanceId === device.instanceId) {
                            callbackServices.push(this._services[serviceInstanceId]);
                        }
                    }

                    delete this._gattOperationsMap[device.instanceId];
                    gattOperation.callback(undefined, callbackServices);
                }
            } else if (attribute instanceof Characteristic) {
                // TODO: Translate from uuid to name?
                if (handle === attribute.declarationHandle) {
                    attribute.uuid = Adapter._arrayTo128BitUuid(data.slice(3));
                    addVsUuidToDriver(attribute.uuid).then();
                } else if (handle === attribute.valueHandle) {
                    attribute.value = data;
                }

                if (attribute.uuid && attribute.value) {
                    this.emit('characteristicAdded', attribute);
                }

                if (_.isEmpty(pendingHandleReads)) {
                    const callbackCharacteristics = [];

                    for (let characteristicInstanceId in this._characteristics) {
                        if (this._characteristics[characteristicInstanceId].serviceInstanceId === attribute.serviceInstanceId) {
                            callbackCharacteristics.push(this._characteristics[characteristicInstanceId]);
                        }
                    }

                    delete this._gattOperationsMap[device.instanceId];
                    gattOperation.callback(undefined, callbackCharacteristics);
                }
            } else if (attribute instanceof Descriptor) {
                attribute.value = data;

                if (attribute.uuid && attribute.value) {
                    this.emit('descriptorAdded', attribute);
                }

                if (_.isEmpty(pendingHandleReads)) {
                    const callbackDescriptors = [];
                    for (let descriptorInstanceId in this._descriptors) {
                        if (this._descriptors[descriptorInstanceId].characteristicInstanceId === attribute.characteristicInstanceId) {
                            callbackDescriptors.push(this._descriptors[descriptorInstanceId]);
                        }
                    }

                    delete this._gattOperationsMap[device.instanceId];
                    gattOperation.callback(undefined, callbackDescriptors);
                }
            }

            for (let newReadHandle in pendingHandleReads) {
                const newReadHandleAsNumber = parseInt(newReadHandle, 10);

                // Just take the first found handle and start the read process.
                this._adapter.gattcRead(device.connectionHandle, newReadHandleAsNumber, 0, err => {
                    if (err) {
                        this.emit('error', err);

                        // Call getAttributecallback callback??
                    }
                });
                break;
            }
        } else {
            if (event.gatt_status !== this._bleDriver.BLE_GATT_STATUS_SUCCESS) {
                delete this._gattOperationsMap[device.instanceId];
                gattOperation.callback(_makeError(`Read operation failed: ${event.gatt_status_name} (0x${Adapter._toHexString(event.gatt_status)})`));
                return;
            }

            gattOperation.readBytes = gattOperation.readBytes ? gattOperation.readBytes.concat(event.data) : event.data;

            if (event.data.length < this._maxReadPayloadSize) {
                delete this._gattOperationsMap[device.instanceId];
                gattOperation.callback(undefined, gattOperation.readBytes);
            } else if (event.data.length === this._maxReadPayloadSize) {
                // We need to read more:
                this._adapter.gattcRead(event.conn_handle, event.handle, gattOperation.readBytes.length, err => {
                    if (err) {
                        delete this._gattOperationsMap[device.instanceId];
                        this.emit('error', _makeError('Read value failed', err));
                        gattOperation.callback('Failed reading at byte #' + gattOperation.readBytes.length);
                    }
                });
            } else {
                delete this._gattOperationsMap[device.instanceId];
                this.emit('error', 'Length of Read response is > mtu');
                gattOperation.callback('Invalid read response length. (> mtu)');
            }
        }
    }

    _parseGattcWriteResponseEvent(event) {
        // 1. Check if there is a long write in progress for this device
        // 2a. If there is check if it is done after next write
        // 2ai. If it is done after next write
        //      Perform the last write and if success, exec write on fail, cancel write
        //      callback, delete callback, delete pending write, emit
        // 2aii. if not done, issue one more PREPARED_WRITE, update pendingwrite

        // TODO: Do more checking of write response?
        const device = this._getDeviceByConnectionHandle(event.conn_handle);
        const handle = event.handle;
        const gattOperation = this._gattOperationsMap[device.instanceId];

        if (!device) {
            delete this._gattOperationsMap[device.instanceId];
            this.emit('error', 'Failed to handle write event, no device with handle ' + device.instanceId + 'found.');
            gattOperation.callback(_makeError('Failed to handle write event, no device with connection handle ' + event.conn_handle + 'found'));
            return;
        }

        if (event.write_op === this._bleDriver.BLE_GATT_OP_WRITE_CMD) {
            gattOperation.attribute.value = gattOperation.value;
        } else if (event.write_op === this._bleDriver.BLE_GATT_OP_PREP_WRITE_REQ) {

            const writeParameters = {
                write_op: 0,
                flags: 0,
                handle: handle,
                offset: 0,
                len: 0,
                value: [],
            };

            if (gattOperation.bytesWritten < gattOperation.value.length) {
                const value = gattOperation.value.slice(gattOperation.bytesWritten, gattOperation.bytesWritten + this._maxLongWritePayloadSize);

                writeParameters.write_op = this._bleDriver.BLE_GATT_OP_PREP_WRITE_REQ;
                writeParameters.handle = handle;
                writeParameters.offset = gattOperation.bytesWritten;
                writeParameters.len = value.length;
                writeParameters.value = value;
                gattOperation.bytesWritten += value.length;

                this._adapter.gattcWrite(device.connectionHandle, writeParameters, err => {

                    if (err) {
                        console.log('some error');
                        this._longWriteCancel(device, gattOperation.attribute);
                        this.emit('error', _makeError('Failed to write value to device/handle ' + device.instanceId + '/' + handle, err));
                        return;
                    }
                });
            } else {
                writeParameters.write_op = this._bleDriver.BLE_GATT_OP_EXEC_WRITE_REQ;
                writeParameters.flags = this._bleDriver.BLE_GATT_EXEC_WRITE_FLAG_PREPARED_WRITE;

                this._adapter.gattcWrite(device.connectionHandle, writeParameters, err => {

                    if (err) {
                        this._longWriteCancel(device, gattOperation.attribute);
                        this.emit('error', _makeError('Failed to write value to device/handle ' + device.instanceId + '/' + handle, err));
                        return;
                    }
                });
            }

            return;
        } else if (event.write_op === this._bleDriver.BLE_GATT_OP_EXEC_WRITE_REQ) {
            // TODO: Need to check if gattOperation.bytesWritten is equal to gattOperation.value length?
            gattOperation.attribute.value = gattOperation.value;
            delete this._gattOperationsMap[device.instanceId];
        } else if (event.write_op === this._bleDriver.BLE_GATT_OP_WRITE_REQ) {
            gattOperation.attribute.value = gattOperation.value;
            delete this._gattOperationsMap[device.instanceId];
            if (event.gatt_status !== this._bleDriver.BLE_GATT_STATUS_SUCCESS) {
                gattOperation.callback(_makeError(`Write operation failed: ${event.gatt_status_name} (0x${Adapter._toHexString(event.gatt_status)})`));
                return;
            }
        }

        this._emitAttributeValueChanged(gattOperation.attribute);

        gattOperation.callback(undefined, gattOperation.attribute);
    }

    _getServiceByHandle(deviceInstanceId, handle) {
        let foundService = null;

        for (let serviceInstanceId in this._services) {
            const service = this._services[serviceInstanceId];

            if (!_.isEqual(service.deviceInstanceId, deviceInstanceId)) {
                continue;
            }

            if (service.startHandle <= handle && (!foundService || foundService.startHandle <= service.startHandle)) {
                foundService = service;
            }
        }

        return foundService;
    }

    _getCharacteristicByHandle(deviceInstanceId, handle) {
        const service = this._getServiceByHandle(deviceInstanceId, handle);

        let foundCharacteristic = null;

        for (let characteristicInstanceId in this._characteristics) {
            const characteristic = this._characteristics[characteristicInstanceId];

            if (characteristic.serviceInstanceId !== service.instanceId) {
                continue;
            }

            if (characteristic.declarationHandle <= handle && (!foundCharacteristic || foundCharacteristic.declarationHandle < characteristic.declarationHandle)) {
                foundCharacteristic = characteristic;
            }
        }

        return foundCharacteristic;
    }

    _getCharacteristicByValueHandle(devinceInstanceId, valueHandle) {
        return _.find(this._characteristics, characteristic => this._services[characteristic.serviceInstanceId].deviceInstanceId === devinceInstanceId && characteristic.valueHandle === valueHandle);
    }

    _getDescriptorByHandle(deviceInstanceId, handle) {
        const characteristic = this._getCharacteristicByHandle(deviceInstanceId, handle);

        for (let descriptorInstanceId in this._descriptors) {
            const descriptor = this._descriptors[descriptorInstanceId];

            if (descriptor.characteristicInstanceId !== characteristic.instanceId) {
                continue;
            }

            if (descriptor.handle === handle) {
                return descriptor;
            }
        }

        return null;
    }

    _getAttributeByHandle(deviceInstanceId, handle) {
        return this._getDescriptorByHandle(deviceInstanceId, handle) ||
            this._getCharacteristicByValueHandle(deviceInstanceId, handle) ||
            this._getCharacteristicByHandle(deviceInstanceId, handle) ||
            this._getServiceByHandle(deviceInstanceId, handle);
    }

    _emitAttributeValueChanged(attribute) {
        if (attribute instanceof Characteristic) {
            this.emit('characteristicValueChanged', attribute);
        } else if (attribute instanceof Descriptor) {
            this.emit('descriptorValueChanged', attribute);
        }
    }

    _parseGattcHvxEvent(event) {
        if (event.type === this._bleDriver.BLE_GATT_HVX_INDICATION) {
            this._adapter.gattcConfirmHandleValue(event.conn_handle, event.handle, error => {
                if (error) {
                    this.emit('error', _makeError('Failed to call gattcConfirmHandleValue', error));
                }
            });
        }

        const device = this._getDeviceByConnectionHandle(event.conn_handle);
        const characteristic = this._getCharacteristicByValueHandle(device.instanceId, event.handle);
        if (!characteristic) {
            this.emit('error', _makeError('Cannot handle HVX event', 'No characteristic has a value descriptor with handle: ' + event.handle));
            return;
        }

        characteristic.value = event.data;
        this.emit('characteristicValueChanged', characteristic);
    }

    _parseGattTimeoutEvent(event) {
        const device = this._getDeviceByConnectionHandle(event.conn_handle);
        const gattOperation = this._gattOperationsMap[device.instanceId];
        const error = _makeError('Received a Gatt timeout');
        this.emit('error', error);

        if (gattOperation) {
            if (gattOperation.callback) {
                gattOperation.callback(error);
            }

            delete this._gattOperationsMap[device.instanceId];
        }
    }

    _parseGattsWriteEvent(event) {
        // TODO: BLE_GATTS_OP_SIGN_WRITE_CMD not supported?
        // TODO: Support auth_required flag
        const device = this._getDeviceByConnectionHandle(event.conn_handle);
        const attribute = this._getAttributeByHandle('local.server', event.handle);

        if (event.op === this._bleDriver.BLE_GATTS_OP_WRITE_REQ ||
            event.op === this._bleDriver.BLE_GATTS_OP_WRITE_CMD) {
            if (this._instanceIdIsOnLocalDevice(attribute.instanceId) && this._isCCCDDescriptor(attribute.instanceId)) {
                this._setDescriptorValue(attribute, event.data, device.instanceId);
                this._emitAttributeValueChanged(attribute);
            } else {
                this._setAttributeValueWithOffset(attribute, event.data, event.offset);
                this._emitAttributeValueChanged(attribute);
            }
        }
    }

    _parseGattsRWAutorizeRequestEvent(event) {
        const device = this._getDeviceByConnectionHandle(event.conn_handle);
        let promiseChain = new Promise(resolve => resolve());
        let authorizeReplyParams;

        const createWritePromise = (handle, data, offset) => {
            return new Promise((resolve, reject) => {
                const attribute = this._getAttributeByHandle('local.server', handle);
                this._writeLocalValue(attribute, data, offset, error => {
                    if (error) {
                        this.emit('error', _makeError('Failed to set local attribute value from rwAuthorizeRequest', error));
                        reject(_makeError('Failed to set local attribute value from rwAuthorizeRequest', error));
                    } else {
                        this._emitAttributeValueChanged(attribute);
                        resolve();
                    }
                });
            });
        };

        if (event.type === this._bleDriver.BLE_GATTS_AUTHORIZE_TYPE_WRITE) {
            if (event.write.op === this._bleDriver.BLE_GATTS_OP_WRITE_REQ) {
                promiseChain = promiseChain.then(() => {
                    createWritePromise(event.write.handle, event.write.data, event.write.offset);
                });

                authorizeReplyParams = {
                    type: event.type,
                    write: {
                        gatt_status: this._bleDriver.BLE_GATT_STATUS_SUCCESS,
                        update: 1,
                        offset: event.write.offset,
                        len: event.write.len,
                        data: event.write.data,
                    },
                };
            } else if (event.write.op === this._bleDriver.BLE_GATTS_OP_PREP_WRITE_REQ) {
                if (!this._preparedWritesMap[device.instanceId]) {
                    this._preparedWritesMap[device.instanceId] = [];
                }

                let preparedWrites = this._preparedWritesMap[device.instanceId];
                preparedWrites = preparedWrites.concat({ handle: event.write.handle, value: event.write.data, offset: event.write.offset });

                this._preparedWritesMap[device.instanceId] = preparedWrites;

                authorizeReplyParams = {
                    type: event.type,
                    write: {
                        gatt_status: this._bleDriver.BLE_GATT_STATUS_SUCCESS,
                        update: 1,
                        offset: event.write.offset,
                        len: event.write.len,
                        data: event.write.data,
                    },
                };

            } else if (event.write.op === this._bleDriver.BLE_GATTS_OP_EXEC_WRITE_REQ_CANCEL) {
                delete this._preparedWritesMap[device.instanceId];

                authorizeReplyParams = {
                    type: event.type,
                    write: {
                        gatt_status: this._bleDriver.BLE_GATT_STATUS_SUCCESS,
                        update: 0,
                        offset: 0,
                        len: 0,
                        data: [],
                    },
                };
            } else if (event.write.op === this._bleDriver.BLE_GATTS_OP_EXEC_WRITE_REQ_NOW) {
                for (let preparedWrite of this._preparedWritesMap[device.instanceId]) {
                    promiseChain = promiseChain.then(() => {
                        createWritePromise(preparedWrite.handle, preparedWrite.value, preparedWrite.offset);
                    });
                }

                delete this._preparedWritesMap[device.instanceId];

                authorizeReplyParams = {
                    type: event.type,
                    write: {
                        gatt_status: this._bleDriver.BLE_GATT_STATUS_SUCCESS,
                        update: 0,
                        offset: 0,
                        len: 0,
                        data: [],
                    },
                };
            }
        } else if (event.type === this._bleDriver.BLE_GATTS_AUTHORIZE_TYPE_READ) {
            authorizeReplyParams = {
                type: event.type,
                read: {
                    gatt_status: this._bleDriver.BLE_GATT_STATUS_SUCCESS,
                    update: 0, // 0 = Don't provide data here, read from server.
                    offset: 0,
                    len: 0,
                    data: [],
                },
            };
        }

        promiseChain.then(() => {
            this._adapter.gattsReplyReadWriteAuthorize(event.conn_handle, authorizeReplyParams, error => {
                if (error) {
                    this.emit('error', _makeError('Failed to call gattsReplyReadWriteAuthorize', error));
                }
            });
        });
    }

    _parseGattsSysAttrMissingEvent(event) {
        this._adapter.gattsSystemAttributeSet(event.conn_handle, null, 0, 0, error => {
            if (error) {
                this.emit('error', _makeError('Failed to call gattsSystemAttributeSet', error));
            }
        });
    }

    _parseGattsHvcEvent(event) {
        const remoteDevice = this._getDeviceByConnectionHandle(event.conn_handle);
        const characteristic = this._getCharacteristicByHandle('local.server', event.handle);

        if (this._pendingNotificationsAndIndications.deviceNotifiedOrIndicated) {
            this._pendingNotificationsAndIndications.deviceNotifiedOrIndicated(remoteDevice, characteristic);
        }

        this.emit('deviceNotifiedOrIndicated', remoteDevice, characteristic);

        this._pendingNotificationsAndIndications.remainingIndicationConfirmations--;
        if (this._sendingNotificationsAndIndicationsComplete()) {
            this._pendingNotificationsAndIndications.completeCallback(undefined, characteristic);
            this._pendingNotificationsAndIndications = {};
        }
    }

    _parseMemoryRequest(event) {
        if (event.type === this._bleDriver.BLE_USER_MEM_TYPE_GATTS_QUEUED_WRITES) {
            this._adapter.replyUserMemory(event.conn_handle, null, error => {
                if (error) {
                    this.emit('error', _makeError('Failed to call replyUserMemory', error));
                }
            });
        }
    }

<<<<<<< HEAD
    _parseTxCompleteEvent(event) {
        const remoteDevice = this._getDeviceByConnectionHandle(event.conn_handle);
        this.emit('txComplete', remoteDevice, event.count);
=======
    _parseDataLengthChanged(event) {
        this.emit('logMessage', logLevel.DEBUG, `${JSON.stringify(event)}`);
>>>>>>> 50727424
    }

    _setAttributeValueWithOffset(attribute, value, offset) {
        attribute.value = attribute.value.slice(0, offset).concat(value);
    }

    // Callback signature function(err, state) {}
    getState(callback) {
        const changedStates = {};

        this._adapter.getVersion((version, err) => {
            if (this._checkAndPropagateError(
                err,
                'Failed to retrieve softdevice firmwareVersion.',
                callback)) return;

            changedStates.firmwareVersion = version;

            this._adapter.gapGetDeviceName((name, err) => {
                if (this._checkAndPropagateError(
                    err,
                    'Failed to retrieve driver version.',
                    callback)) return;

                changedStates.name = name;

                this._adapter.gapGetAddress((address, err) => {
                    if (this._checkAndPropagateError(
                        err,
                        'Failed to retrieve device address.',
                        callback)) return;

                    changedStates.address = address;
                    changedStates.available = true;

                    this._changeState(changedStates);
                    if (callback) { callback(undefined, this._state); }
                });
            });
        });
    }

    // Set GAP related information
    setName(name, callback) {
        let _name = name.split();
        this._adapter.gapSetDeviceName({ sm: 0, lv: 0 }, _name, err => {
            if (err) {
                this.emit('error', _makeError('Failed to set name to adapter', err));
            } else if (this._state.name !== name) {
                this._state.name = name;
                this._changeState({ name: name });
            }

            if (callback) { callback(err); }
        });
    }

    _getAddressStruct(address, type) {
        return { address: address, type: type };
    }

    setAddress(address, type, callback) {
        // TODO: if privacy is active use this._bleDriver.BLE_GAP_ADDR_CYCLE_MODE_AUTO?
        const cycleMode = this._bleDriver.BLE_GAP_ADDR_CYCLE_MODE_NONE;

        const addressStruct = this._getAddressStruct(address, type);

        this._adapter.gapSetAddress(cycleMode, addressStruct, err => {
            if (err) {
                this.emit('error', _makeError('Failed to set address', err));
            } else if (this._state.address !== address) {
                this._changeState({ address: address });
            }

            if (callback) { callback(err); }
        });
    }

    _setDeviceName(deviceName, security, callback) {
        const convertedSecurity = Converter.securityModeToDriver(security);

        this._adapter.gapSetDeviceName(convertedSecurity, deviceName, err => {
            if (err) {
                this.emit('error', _makeError('Failed to set device name', err));
            }

            if (callback) { callback(err); }
        });
    }

    _setDeviceNameFromArray(valueArray, writePerm, callback) {
        const nameArray = valueArray.concat(0);
        this._setDeviceName(nameArray, writePerm, callback);
    }

    _setAppearance(appearance, callback) {
        this._adapter.gapSetAppearance(appearance, err => {
            if (err) {
                this.emit('error', _makeError('Failed to set appearance', err));
            }

            if (callback) { callback(err); }
        });
    }

    _setAppearanceFromArray(valueArray, callback) {
        const appearanceValue = valueArray[0] + (valueArray[1] << 8);
        this._setAppearance(appearanceValue, callback);
    }

    _setPPCP(ppcp, callback) {
        this._adapter.gapSetPPCP(ppcp, err => {
            if (err) {
                this.emit('error', _makeError('Failed to set PPCP', err));
            }

            if (callback) { callback(err); }
        });
    }

    _setPPCPFromArray(valueArray, callback) {
        // TODO: Fix addon parameter check to also accept arrays? Atleast avoid converting twice
        const ppcpParameter = {
            min_conn_interval: (valueArray[0] + (valueArray[1] << 8)) * (1250 / 1000),
            max_conn_interval: (valueArray[2] + (valueArray[3] << 8)) * (1250 / 1000),
            slave_latency: (valueArray[4] + (valueArray[5] << 8)),
            conn_sup_timeout: (valueArray[6] + (valueArray[7] << 8)) * (10000 / 1000),
        };

        this._setPPCP(ppcpParameter, callback);
    }

    // Get connected device/devices
    // Callback signature function(devices : Device[]) {}
    getDevices() {
        return this._devices;
    }

    getDevice(deviceInstanceId) {
        return this._devices[deviceInstanceId];
    }

    _getDeviceByConnectionHandle(connectionHandle) {
        const foundDeviceId = Object.keys(this._devices).find(deviceId => {
            return this._devices[deviceId].connectionHandle === connectionHandle;
        });
        return this._devices[foundDeviceId];
    }

    _getDeviceByAddress(address) {
        const foundDeviceId = Object.keys(this._devices).find(deviceId => {
            return this._devices[deviceId].address === address;
        });
        return this._devices[foundDeviceId];
    }

    // Only for central

    // options: { active: x, interval: x, window: x timeout: x TODO: other params}. Callback signature function(err).
    startScan(options, callback) {
        this._adapter.gapStartScan(options, err => {
            if (err) {
                this.emit('error', _makeError('Error occured when starting scan', err));
            } else {
                this._changeState({ scanning: true });
            }

            if (callback) { callback(err); }
        });
    }

    // Callback signature function(err)
    stopScan(callback) {
        this._adapter.gapStopScan(err => {
            if (err) {
                // TODO: probably is state already set to false, but should we make sure? if yes, emit stateChanged?
                this.emit('error', _makeError('Error occured when stopping scanning', err));
            } else {
                this._changeState({ scanning: false });
            }

            if (callback) { callback(err); }
        });
    }

    // options: scanParams, connParams, Callback signature function(err) {}. Do not start service discovery. Err if connection timed out, +++
    connect(deviceAddress, options, callback) {
        if (!_.isEmpty(this._gapOperationsMap)) {
            const errorObject = _makeError('Could not connect. Another connect is in progress.');
            this.emit('error', errorObject);
            if (callback) callback(errorObject);
            return;
        }

        var address = {};

        if (typeof deviceAddress === 'string') {
            address.address = deviceAddress;
            address.type = 'BLE_GAP_ADDR_TYPE_RANDOM_STATIC';
        } else {
            address = deviceAddress;
        }

        this._changeState({ scanning: false, connecting: true });

        this._adapter.gapConnect(address, options.scanParams, options.connParams, err => {
            if (err) {
                this._changeState({ connecting: false });
                const errorMsg = (err.errcode === 'NRF_ERROR_CONN_COUNT') ?
                    _makeError(`Could not connect. Max number of connections reached.`, err)
                    : _makeError(`Could not connect to ${deviceAddress.address}`, err);

                this.emit('error', errorMsg);
                if (callback) { callback(errorMsg); }
            } else {
                this._gapOperationsMap.connecting = { deviceAddress: address, callback: callback };
            }
        });
    }

    /**
     * Cancel connection currently in progress.
     */
    cancelConnect(callback) {
        this._adapter.gapCancelConnect(err => {
            if (err) {
                // TODO: log more
                const newError = _makeError('Error occured when canceling connection', err);
                this.emit('error', newError);
                if (callback) { callback(newError); }
            } else {
                delete this._gapOperationsMap.connecting;
                this._changeState({ connecting: false });
                if (callback) { callback(undefined); }
            }
        });
    }

    // Enable the client role and starts advertising

    _getAdvertisementParams(params) {
        var retval = {};

        retval.channel_mask = {};
        retval.channel_mask.ch_37_off = false;
        retval.channel_mask.ch_38_off = false;
        retval.channel_mask.ch_39_off = false;

        if (params.channelMask) {
            for (let channel in params.channelMask) {
                switch (params.channelMask[channel]) {
                    case 'ch37off':
                        retval.channel_mask.ch_37_off = true;
                        break;
                    case 'ch38off':
                        retval.channel_mask.ch_38_off = true;
                        break;
                    case 'ch39off':
                        retval.channel_mask.ch_39_off = true;
                        break;
                    default:
                        throw new Error(`Channel ${channel} is not possible to switch off during advertising.`);
                }
            }
        }

        if (params.interval) {
            retval.interval = params.interval;
        } else {
            throw new Error('You have to provide an interval.');
        }

        if (params.timeout || params.timeout === 0) {
            retval.timeout = params.timeout;
        } else {
            throw new Error('You have to provide a timeout.');
        }

        // TOOD: fix fp logic later
        retval.fp = this._bleDriver.BLE_GAP_ADV_FP_ANY;

        // Default value is that device is connectable undirected.
        retval.type = this._bleDriver.BLE_GAP_ADV_TYPE_ADV_IND;

        // TODO: we do not support directed connectable mode yet
        if (params.connectable !== undefined) {
            if (!params.connectable) {
                retval.type |= this._bleDriver.BLE_GAP_ADV_TYPE_NONCONN_IND;
            }
        }

        if (params.scannable !== undefined) {
            if (params.scannable) {
                retval.type |= this._bleDriver.BLE_GAP_ADV_TYPE_ADV_SCAN_IND;
            }
        }

        return retval;
    }

    // Callback function signature: function(err) {}
    startAdvertising(options, callback) {
        const advParams = this._getAdvertisementParams(options);

        this._adapter.gapStartAdvertising(advParams, err => {
            if (this._checkAndPropagateError(err, 'Failed to start advertising.', callback)) return;
            this._changeState({ advertising: true });
            if (callback) { callback(); }
        });
    }

    /**
     * Set the advertising data for this adapter. Callback function(err).
     */
    setAdvertisingData(advData, scanRespData, callback) {
        const advDataStruct = Array.from(AdType.convertToBuffer(advData));
        const scanRespDataStruct = Array.from(AdType.convertToBuffer(scanRespData));

        this._adapter.gapSetAdvertisingData(
            advDataStruct,
            scanRespDataStruct,
            err => {
                if (this._checkAndPropagateError(err, 'Failed to set advertising data.', callback)) return;
                if (callback) { callback(); }
            }
        );
    }

    // Callback function signature: function(err) {}
    stopAdvertising(callback) {
        this._adapter.gapStopAdvertising(err => {
            if (this._checkAndPropagateError(err, 'Failed to stop advertising.', callback)) return;
            this._changeState({ advertising: false });
            if (callback) { callback(); }
        });
    }

    // Central/peripheral

    disconnect(deviceInstanceId, callback) {
        const device = this.getDevice(deviceInstanceId);
        if (!device) {
            const errorObject = _makeError('Failed to disconnect', 'Failed to find device with id ' + deviceInstanceId);
            this.emit('error', errorObject);
            if (callback) callback(errorObject);
            return;

        }

        const hciStatusCode = this._bleDriver.BLE_HCI_REMOTE_USER_TERMINATED_CONNECTION;
        this._adapter.gapDisconnect(device.connectionHandle, hciStatusCode, err => {
            if (err) {
                const errorObject = _makeError('Failed to disconnect', err);
                this.emit('error', errorObject);
                if (callback) { callback(errorObject); }
            } else {
                // Expect a disconnect event down the road
                this._gapOperationsMap[deviceInstanceId] = {
                    callback: callback,
                };
            }
        });
    }

    _getConnectionUpdateParams(options) {
        return {
            min_conn_interval: options.minConnectionInterval,
            max_conn_interval: options.maxConnectionInterval,
            slave_latency: options.slaveLatency,
            conn_sup_timeout: options.connectionSupervisionTimeout,
        };
    }

    // options: connParams, callback signature function(err) {} returns true/false
    updateConnectionParameters(deviceInstanceId, options, callback) {
        const device = this.getDevice(deviceInstanceId);
        if (!device) {
            throw new Error('No device with instance id: ' + deviceInstanceId);
        }

        const connectionParamsStruct = this._getConnectionUpdateParams(options);
        this._adapter.gapUpdateConnectionParameters(device.connectionHandle, connectionParamsStruct, err => {
            if (err) {
                const errorObject = _makeError('Failed to update connection parameters', err);
                this.emit('error', errorObject);
                if (callback) { callback(errorObject); }
            } else {
                this._gapOperationsMap[deviceInstanceId] = {
                    callback,
                };
            }
        });
    }

    // Central role

    // callback signature function(err) {}
    rejectConnParams(deviceInstanceId, callback) {
        const connectionHandle = this.getDevice(deviceInstanceId).connectionHandle;

        // TODO: Does the AddOn support undefined second parameter?
        this._adapter.gapUpdateConnectionParameters(connectionHandle, null, err => {
            if (this._checkAndPropagateError(err, 'Failed to reject connection parameters', callback)) {
                return;
            }

            if (callback) { callback(err); }
        });
    }

    authenticate(deviceInstanceId, secParams, callback) {
        const device = this.getDevice(deviceInstanceId);

        if (!device) {
            const errorObject = _makeError('Failed to authenticate', 'Failed to find device with id ' + deviceInstanceId);
            this.emit('error', errorObject);
            if (callback) { callback(errorObject); }
            return;

        }

        if (device.role === 'central') {
            device.ownPeriphInitiatedPairingPending = true;
        }

        this._adapter.gapAuthenticate(device.connectionHandle, secParams, err => {
            if (this._checkAndPropagateError(err, 'Failed to authenticate', callback)) {
                if (device.role === 'central') {
                    device.ownPeriphInitiatedPairingPending = false;
                }

                return;
            }

            if (callback) { callback(); }
        });
    }

    replySecParams(deviceInstanceId, secStatus, secParams, secKeyset, callback) {
        const device = this.getDevice(deviceInstanceId);

        if (!device) {
            const errorObject = _makeError('Failed to reply security parameters', 'Failed to find device with id ' + deviceInstanceId);
            this.emit('error', errorObject);
            if (callback) { callback(errorObject); }
            return;
        }

        this._adapter.gapReplySecurityParameters(device.connectionHandle, secStatus, secParams, secKeyset, (err, secKeyset) => {
            if (this._checkAndPropagateError(err, 'Failed to reply security parameters.', callback)) { return; }
            if (callback) { callback(err, secKeyset); }
        });
    }

    replyAuthKey(deviceInstanceId, keyType, key, callback) {
        const device = this.getDevice(deviceInstanceId);

        if (!device) {
            const errorObject = _makeError('Failed to reply authenticate key', 'Failed to find device with id ' + deviceInstanceId);
            this.emit('error', errorObject);
            if (callback) { callback(errorObject); }
            return;
        }

        // If the key is a string we split it into an array before we call gapReplyAuthKey
        if (key && key.constructor === String) {
            key = Array.from(key);
        }

        this._adapter.gapReplyAuthKey(device.connectionHandle, keyType, key, err => {
            if (this._checkAndPropagateError(err, 'Failed to reply authenticate key.', callback)) { return; }
            if (callback) { callback(); }
        });
    }

    replyLescDhkey(deviceInstanceId, dhkey, callback) {
        const device = this.getDevice(deviceInstanceId);

        if (!device) {
            const errorObject = _makeError('Failed to reply lesc dh key', 'Failed to find device with id ' + deviceInstanceId);
            this.emit('error', errorObject);
            if (callback) { callback(errorObject); }
            return;
        }

        this._adapter.gapReplyLescDhKey(device.connectionHandle, dhkey, err => {
            if (this._checkAndPropagateError(err, 'Failed to reply lesc dh key.', callback)) { return; }
            if (callback) { callback(); }
        });
    }

    notifyKeypress(deviceInstanceId, notificationType, callback) {
        const device = this.getDevice(deviceInstanceId);

        if (!device) {
            const errorObject = _makeError('Failed to notify keypress', 'Failed to find device with id ' + deviceInstanceId);
            this.emit('error', errorObject);
            if (callback) { callback(errorObject); }
            return;
        }

        this._adapter.gapNotifyKeypress(device.connectionHandle, notificationType, err => {
            if (this._checkAndPropagateError(err, 'Failed to notify keypress.', callback)) { return; }
            if (callback) { callback(); }
        });
    }

    getLescOobData(deviceInstanceId, ownPublicKey, callback) {
        const device = this.getDevice(deviceInstanceId);

        if (!device) {
            const errorObject = _makeError('Failed to get lesc oob data', 'Failed to find device with id ' + deviceInstanceId);
            this.emit('error', errorObject);
            if (callback) { callback(errorObject); }
            return;
        }

        this._adapter.gapGetLescOobData(device.connectionHandle, ownPublicKey, (err, ownOobData) => {
            let errorObject;
            if (err) {
                errorObject = _makeError('Failed to get lesc oob data');
                this.emit('error', errorObject);
            }

            if (callback) { callback(errorObject, ownOobData); }
        });
    }

    setLescOobData(deviceInstanceId, ownOobData, peerOobData, callback) {
        const device = this.getDevice(deviceInstanceId);

        if (!device) {
            const errorObject = _makeError('Failed to set lesc oob data', 'Failed to find device with id ' + deviceInstanceId);
            this.emit('error', errorObject);
            if (callback) { callback(errorObject); }
            return;
        }

        this._adapter.gapSetLescOobData(device.connectionHandle, ownOobData, peerOobData, err => {
            this._checkAndPropagateError(err, 'Failed to set lesc oob data.', callback);
        });

        if (callback) { callback(); }
    }

    encrypt(deviceInstanceId, masterId, encInfo, callback) {
        const device = this.getDevice(deviceInstanceId);

        if (!device) {
            const errorObject = _makeError('Failed to encrypt', 'Failed to find device with id ' + deviceInstanceId);
            this.emit('error', errorObject);
            if (callback) { callback(errorObject); }
            return;
        }

        this._adapter.gapEncrypt(device.connectionHandle, masterId, encInfo, err => {
            let errorObject;
            if (err) {
                errorObject = _makeError('Failed to encrypt');
                this.emit('error', errorObject);
            }

            if (callback) { callback(errorObject); }
        });
    }

    secInfoReply(deviceInstanceId, encInfo, idInfo, signInfo, callback) {
        const device = this.getDevice(deviceInstanceId);

        if (!device) {
            const errorObject = _makeError('Failed to encrypt', 'Failed to find device with id ' + deviceInstanceId);
            this.emit('error', errorObject);
            if (callback) { callback(errorObject); }
            return;
        }

        this._adapter.gapReplySecurityInfo(device.connectionHandle, encInfo, idInfo, signInfo, err => {
            let errorObject;
            if (err) {
                errorObject = _makeError('Failed to encrypt');
                this.emit('error', errorObject);
            }

            if (callback) { callback(errorObject); }
        });
    }

    // GATTS
    // Array of services
    setServices(services, callback) {
        let decodeUUID = (uuid, data) => {
            return new Promise((resolve, reject) => {
                const length = uuid.length === 32 ? 16 : 2;

                this._adapter.decodeUUID(length, uuid, (err, _uuid) => {
                    if (err) {
                        // If the UUID is not found it is a 128-bit UUID
                        // so we have to add it to the SD and try again
                        if (err.errno === this._bleDriver.NRF_ERROR_NOT_FOUND && length === 16) {
                            this._adapter.addVendorspecificUUID(
                                { uuid128: uuid },
                                (err, type) => {
                                    if (err) {
                                        reject(_makeError(`Unable to add UUID ${uuid} to SoftDevice`, err));
                                    } else {
                                        this._adapter.decodeUUID(length, uuid, (err, _uuid) => {
                                            if (err) {
                                                reject(_makeError(`Unable to decode UUID ${uuid}`, err));
                                            } else {
                                                data.decoded_uuid = _uuid;
                                                resolve(data);
                                            }
                                        });
                                    }
                                }
                            );
                        } else {
                            reject(_makeError(`Unable to decode UUID ${uuid}`, err));
                        }
                    } else {
                        data.decoded_uuid = _uuid;
                        resolve(data);
                    }
                });
            });
        };

        let addService = (service, type, data) => {
            return new Promise((resolve, reject) => {
                var p = Promise.resolve(data);
                var decode = decodeUUID.bind(undefined, service.uuid);

                p.then(decode).then(data => {
                    this._adapter.gattsAddService(type, data.decoded_uuid, (err, serviceHandle) => {
                        if (err) {
                            reject(_makeError('Error occurred adding service.', err));
                        } else {
                            data.serviceHandle = serviceHandle;
                            service.startHandle = serviceHandle;
                            this._services[service.instanceId] = service; // TODO: what if we fail later on this service ?
                            resolve(data);
                        }
                    });
                }).catch(err => {
                    reject(err);
                });
            });
        };

        let addCharacteristic = (characteristic, data) => {
            return new Promise((resolve, reject) => {
                this._converter.characteristicToDriver(characteristic, (err, characteristicForDriver) => {
                    if (err) {
                        reject(_makeError('Error converting characteristic to driver.', err));
                    } else {
                        this._adapter.gattsAddCharacteristic(
                            data.serviceHandle,
                            characteristicForDriver.metadata,
                            characteristicForDriver.attribute,
                            (err, handles) => {
                                if (err) {
                                    reject(_makeError('Error occurred adding characteristic.', err));
                                } else {
                                    characteristic.valueHandle = data.characteristicHandle = handles.value_handle;
                                    characteristic.declarationHandle = characteristic.valueHandle - 1; // valueHandle is always directly after declarationHandle
                                    this._characteristics[characteristic.instanceId] = characteristic; // TODO: what if we fail later on this ?
                                    resolve(data);

                                    if (!characteristic._factory_descriptors) {
                                        return;
                                    }

                                    const findDescriptor = uuid => {
                                        return characteristic._factory_descriptors.find(descriptor => {
                                            return descriptor.uuid === uuid;
                                        });
                                    };

                                    if (handles.user_desc_handle) {
                                        const userDescriptionDescriptor = findDescriptor('2901');
                                        this._descriptors[userDescriptionDescriptor.instanceId] = userDescriptionDescriptor;
                                        userDescriptionDescriptor.handle = handles.user_desc_handle;
                                    }

                                    if (handles.cccd_handle) {
                                        const cccdDescriptor = findDescriptor('2902');
                                        this._descriptors[cccdDescriptor.instanceId] = cccdDescriptor;
                                        cccdDescriptor.handle = handles.cccd_handle;
                                        cccdDescriptor.value = {};

                                        for (let deviceInstanceId in this._devices) {
                                            this._setDescriptorValue(cccdDescriptor, [0, 0], deviceInstanceId);
                                        }
                                    }

                                    if (handles.sccd_handle) {
                                        const sccdDescriptor = findDescriptor('2903');
                                        this._descriptors[sccdDescriptor.instanceId] = sccdDescriptor;
                                        sccdDescriptor.handle = handles.sccd_handle;
                                    }
                                }
                            }
                        );
                    }
                });
            });
        };

        let addDescriptor = (descriptor, data) => {
            return new Promise((resolve, reject) => {
                this._converter.descriptorToDriver(descriptor, (err, descriptorForDriver) => {
                    if (err) {
                        reject(_makeError('Error converting descriptor.', err));
                    } else if (descriptorForDriver) {
                        this._adapter.gattsAddDescriptor(
                            data.characteristicHandle,
                            descriptorForDriver,
                            (err, handle) => {
                                if (err) {
                                    reject(_makeError(err, 'Error adding descriptor.'));
                                } else {
                                    descriptor.handle = data.descriptorHandle = handle;
                                    this._descriptors[descriptor.instanceId] = descriptor; // TODO: what if we fail later on this ?
                                    resolve(data);
                                }
                            }
                        );
                    }
                });
            });
        };

        let promiseSequencer = (list, data) => {
            var p = Promise.resolve(data);
            return list.reduce((previousP, nextP) => {
                return previousP.then(nextP);
            }, p);
        };

        let applyGapServiceCharacteristics = gapService => {
            for (let characteristic of gapService._factory_characteristics) {
                // TODO: Fix Device Name uuid magic number
                if (characteristic.uuid === '2A00') {
                    // TODO: At some point addon should accept string.
                    this._setDeviceNameFromArray(characteristic.value, characteristic.writePerm, err => {
                        if (!err) {
                            characteristic.declarationHandle = 2;
                            characteristic.valueHandle = 3;
                            this._characteristics[characteristic.instanceId] = characteristic;
                        }
                    });
                }

                // TODO: Fix Appearance uuid magic number
                if (characteristic.uuid === '2A01') {
                    this._setAppearanceFromArray(characteristic.value, err => {
                        if (!err) {
                            characteristic.declarationHandle = 4;
                            characteristic.valueHandle = 5;
                            this._characteristics[characteristic.instanceId] = characteristic;
                        }
                    });
                }

                // TODO: Fix Peripheral Preferred Connection Parameters uuid magic number
                if (characteristic.uuid === '2A04') {
                    this._setPPCPFromArray(characteristic.value, err => {
                        if (!err) {
                            characteristic.declarationHandle = 6;
                            characteristic.valueHandle = 7;
                            this._characteristics[characteristic.instanceId] = characteristic;
                        }
                    });
                }
            }
        };

        // Create array of function objects to call in sequence.
        var promises = [];

        for (let service of services) {
            var p;

            if (service.uuid === '1800') {
                service.startHandle = 1;
                service.endHandle = 7;
                applyGapServiceCharacteristics(service);
                this._services[service.instanceId] = service;
                continue;
            } else if (service.uuid === '1801') {
                service.startHandle = 8;
                service.endHandle = 8;
                this._services[service.instanceId] = service;
                continue;
            }

            p = addService.bind(undefined, service, this._getServiceType(service));
            promises.push(p);

            if (service._factory_characteristics) {
                for (let characteristic of service._factory_characteristics) {
                    p = addCharacteristic.bind(undefined, characteristic);
                    promises.push(p);

                    if (characteristic._factory_descriptors) {
                        for (let descriptor of characteristic._factory_descriptors) {
                            if (!this._converter.isSpecialUUID(descriptor.uuid)) {
                                p = addDescriptor.bind(undefined, descriptor);
                                promises.push(p);
                            }
                        }
                    }
                }
            }
        }

        // Execute the promises in sequence, start with an empty object that
        // is propagated to all promises.
        promiseSequencer(promises, {}).then(data => {
            // TODO: Ierate over all servicses, descriptors, characterstics from parameter services
            if (callback) { callback(); }
        }).catch(err => {
            this.emit('error', err);
            if (callback) { callback(err); }
        });
    }

    // GATTS/GATTC

    // Callback signature function(err, service) {}
    getService(serviceInstanceId, callback) {
        // TODO: Do read on service? callback?
        return this._services[serviceInstanceId];
    }

    // Callback signature function(err, services) {}. If deviceInstanceId is local, local database (GATTS)
    getServices(deviceInstanceId, callback) {
        // TODO: Implement something for when device is local
        const device = this.getDevice(deviceInstanceId);

        if (this._gattOperationsMap[device.instanceId]) {
            this.emit('error', _makeError('Failed to get services, a GATT operation already in progress'));
            return;
        }

        // TODO: Should we remove old services and do new discovery?
        const alreadyFoundServices = _.filter(this._services, service => {
            return deviceInstanceId === service.deviceInstanceId;
        });

        if (!_.isEmpty(alreadyFoundServices)) {
            if (callback) { callback(undefined, alreadyFoundServices); }
            return;
        }

        this._gattOperationsMap[device.instanceId] = { callback: callback, pendingHandleReads: {}, parent: device };
        this._adapter.gattcDiscoverPrimaryServices(device.connectionHandle, 1, null, (err, services) => {
            if (err) {
                this.emit('error', _makeError('Failed to get services', err));
                if (callback) { callback(err); }
                return;
            }
        });
    }

    getCharacteristic(characteristicId) {
        return this._characteristics[characteristicId];
    }

    getCharacteristics(serviceId, callback) {
        // TODO: Implement something for when device is local

        const service = this.getService(serviceId);

        if (!service) {
            throw new Error(_makeError('Failed to get characteristics.', 'Could not find service with id: ' + serviceId));
        }

        const device = this.getDevice(service.deviceInstanceId);

        if (this._gattOperationsMap[device.instanceId]) {
            this._checkAndPropagateError(undefined, 'Failed to get characteristics, a gatt operation already in progress', callback);
            return;
        }

        const alreadyFoundCharacteristics = _.filter(this._characteristics, characteristic => {
            return serviceId === characteristic.serviceInstanceId;
        });

        if (!_.isEmpty(alreadyFoundCharacteristics)) {
            if (callback) { callback(undefined, alreadyFoundCharacteristics); }
            return;
        }

        const handleRange = {
            start_handle: service.startHandle,
            end_handle: service.endHandle
        };

        this._gattOperationsMap[device.instanceId] = {
            callback: callback,
            pendingHandleReads: {},
            parent: service
        };

        this._adapter.gattcDiscoverCharacteristics(device.connectionHandle, handleRange, err => {
            if (this._checkAndPropagateError(err, 'Failed to get Characteristics', callback)) {
                return;
            }
        });
    }

    getDescriptor(descriptorId) {
        return this._descriptors[descriptorId];
    }

    _isDescriptorPerConnectionBased(descriptor) {
        return this._isCCCDDescriptor(descriptor.instanceId);
    }

    _setDescriptorValue(descriptor, value, deviceInstanceId) {
        if (this._isDescriptorPerConnectionBased(descriptor)) {
            descriptor.value[deviceInstanceId] = value;
        } else {
            descriptor.value = value;
        }
    }

    _getDescriptorValue(descriptor, deviceInstanceId) {
        if (this._isDescriptorPerConnectionBased(descriptor)) {
            return descriptor.value[deviceInstanceId];
        }

        return descriptor.value;
    }

    _addDeviceToAllPerConnectionValues(deviceId) {
        for (const descriptorInstanceId in this._descriptors) {
            const descriptor = this._descriptors[descriptorInstanceId];
            if (this._instanceIdIsOnLocalDevice(descriptorInstanceId) &&
                this._isDescriptorPerConnectionBased(descriptor)) {
                this._setDescriptorValue(descriptor, [0, 0], deviceId);
                this.emit('descriptorValueChanged', descriptor);
            }
        }
    }

    _clearDeviceFromAllPerConnectionValues(deviceId) {
        for (const descriptorInstanceId in this._descriptors) {
            const descriptor = this._descriptors[descriptorInstanceId];
            if (this._instanceIdIsOnLocalDevice(descriptorInstanceId) &&
                this._isDescriptorPerConnectionBased(descriptor)) {
                delete descriptor.value[deviceId];
                this.emit('descriptorValueChanged', descriptor);
            }
        }
    }

    _clearDeviceFromDiscoveredServices(deviceId) {
        this._services = this._filterObject(this._services, value => value.indexOf(deviceId) < 0);
        this._characteristics = this._filterObject(this._characteristics, value => value.indexOf(deviceId) < 0);
        this._descriptors = this._filterObject(this._descriptors, value => value.indexOf(deviceId) < 0);
    }

    _filterObject(collection, predicate) {
        const newCollection = {};

        for (let key in collection) {
            if (predicate(key)) {
                newCollection[key] = collection[key];
            }
        }

        return newCollection;
    }

    getDescriptors(characteristicId, callback) {
        const characteristic = this.getCharacteristic(characteristicId);
        const service = this.getService(characteristic.serviceInstanceId);
        const device = this.getDevice(service.deviceInstanceId);

        if (this._gattOperationsMap[device.instanceId]) {
            this.emit('error', _makeError('Failed to get descriptors, a gatt operation already in progress', undefined));
            return;
        }

        const alreadyFoundDescriptor = _.filter(this._descriptors, descriptor => {
            return characteristicId === descriptor.characteristicInstanceId;
        });

        if (!_.isEmpty(alreadyFoundDescriptor)) {
            if (callback) { callback(undefined, alreadyFoundDescriptor); }
            return;
        }

        const handleRange = { start_handle: characteristic.valueHandle + 1, end_handle: service.endHandle };
        this._gattOperationsMap[device.instanceId] = { callback, pendingHandleReads: {}, parent: characteristic };
        this._adapter.gattcDiscoverDescriptors(device.connectionHandle, handleRange, err => {
            //this._checkAndPropagateError('Failed to get descriptors', err, callback);
        });
    }

    _getDescriptorsPromise() {
        return (data, serviceId, characteristicId) => {
            return new Promise((resolve, reject) => {
                this.getDescriptors(
                    characteristicId, (error, descriptors) => {
                        if (error) {
                            reject(error);
                            return;
                        }

                        data.services[serviceId].characteristics[characteristicId].descriptors = descriptors;

                        resolve(data);
                    }
                );
            });
        };
    }

    _getCharacteristicsPromise() {
        return (data, service) => {
            return new Promise((resolve, reject) => {
                this.getCharacteristics(service.instanceId, (error, characteristics) => {
                    if (error) {
                        reject(error);
                        return;
                    }

                    data.services[service.instanceId].characteristics = {};
                    let promise = Promise.resolve(data);

                    for (let characteristic of characteristics) {
                        data.services[service.instanceId].characteristics[characteristic.instanceId] = characteristic;

                        promise = promise.then(data => {
                            return this._getDescriptorsPromise()(
                                data,
                                service.instanceId,
                                characteristic.instanceId);
                        });
                    }

                    promise.then(data => {
                        resolve(data);
                    }).catch(error => {
                        reject(error);
                    });
                });
            });
        };
    }

    _getServicesPromise(deviceInstanceId) {
        return new Promise((resolve, reject) => {
            this.getServices(
                deviceInstanceId,
                (error, services) => {
                    if (error) {
                        reject(error);
                        return;
                    }

                    resolve(services);
                });
        });
    }

    getAttributes(deviceInstanceId, callback) {
        let data = { 'services': {} };

        this._getServicesPromise(deviceInstanceId).then(services => {
            let p = Promise.resolve(data);

            for (let service of services) {
                data.services[service.instanceId] = service;

                p = p.then(data => {
                    return this._getCharacteristicsPromise()(data, service);
                });
            }

            return p;
        })
            .then(data => { if (callback) callback(undefined, data); })
            .catch(error => { if (callback) callback(error); });
    }

    // Callback signature function(err, readBytes) {}
    readCharacteristicValue(characteristicId, callback) {
        const characteristic = this.getCharacteristic(characteristicId);
        if (!characteristic) {
            throw new Error('Characteristic value read failed: Could not get characteristic with id ' + characteristicId);
        }

        if (this._instanceIdIsOnLocalDevice(characteristicId)) {
            this._readLocalValue(characteristic, callback);
            return;
        }

        const device = this._getDeviceByCharacteristicId(characteristicId);
        if (!device) {
            throw new Error('Characteristic value read failed: Could not get device');
        }

        if (this._gattOperationsMap[device.instanceId]) {
            throw new Error('Characteristic value read failed: A gatt operation already in progress with device id ' + device.instanceId);
        }

        this._gattOperationsMap[device.instanceId] = { callback: callback, readBytes: [] };

        this._adapter.gattcRead(device.connectionHandle, characteristic.valueHandle, 0, err => {
            if (err) {
                this.emit('error', _makeError('Read characteristic value failed', err));
            }
        });
    }

    // Callback signature function(err) {}  ack: require acknowledge from device, irrelevant in GATTS role.
    writeCharacteristicValue(characteristicId, value, ack, completeCallback, deviceNotifiedOrIndicated) {
        const characteristic = this.getCharacteristic(characteristicId);
        if (!characteristic) {
            throw new Error('Characteristic value write failed: Could not get characteristic with id ' + characteristicId);
        }

        if (this._instanceIdIsOnLocalDevice(characteristicId)) {
            this._writeLocalValue(characteristic, value, 0, completeCallback, deviceNotifiedOrIndicated);
            return;
        }

        const device = this._getDeviceByCharacteristicId(characteristicId);
        if (!device) {
            throw new Error('Characteristic value write failed: Could not get device');
        }

        if (this._gattOperationsMap[device.instanceId]) {
            throw new Error('Characteristic value write failed: A gatt operation already in progress with device id ' + device.instanceId);
        }

        this._gattOperationsMap[device.instanceId] = { callback: completeCallback, bytesWritten: 0, value: value.slice(), attribute: characteristic };

        if (value.length > this._maxShortWritePayloadSize) {
            if (!ack) {
                throw new Error('Long writes do not support BLE_GATT_OP_WRITE_CMD');
            }

            this._gattOperationsMap[device.instanceId].bytesWritten = this._maxLongWritePayloadSize;
            this._longWrite(device, characteristic, value, completeCallback);
        } else {
            this._gattOperationsMap[device.instanceId].bytesWritten = value.length;
            this._shortWrite(device, characteristic, value, ack, completeCallback);
        }
    }

    _getDeviceByDescriptorId(descriptorId) {
        const descriptor = this._descriptors[descriptorId];
        if (!descriptor) {
            throw new Error('No descriptor found with descriptor id: ' + descriptorId);
        }

        return this._getDeviceByCharacteristicId(descriptor.characteristicInstanceId);
    }

    _getDeviceByCharacteristicId(characteristicId) {
        const characteristic = this._characteristics[characteristicId];
        if (!characteristic) {
            throw new Error('No characteristic found with id: ' + characteristicId);
        }

        const service = this._services[characteristic.serviceInstanceId];
        if (!service) {
            throw new Error('No service found with id: ' + characteristic.serviceInstanceId);
        }

        const device = this._devices[service.deviceInstanceId];
        if (!device) {
            throw new Error('No device found with id: ' + service.deviceInstanceId);
        }

        return device;
    }

    _isCCCDDescriptor(descriptorId) {
        const descriptor = this._descriptors[descriptorId];
        return descriptor &&
            ((descriptor.uuid === '0000290200001000800000805F9B34FB') ||
                (descriptor.uuid === '2902'));
    }

    _getCCCDOfCharacteristic(characteristicId) {
        return _.find(this._descriptors, descriptor => {
            return (descriptor.characteristicInstanceId === characteristicId) &&
                (this._isCCCDDescriptor(descriptor.instanceId));
        });
    }

    _instanceIdIsOnLocalDevice(instanceId) {
        return instanceId.split('.')[0] === 'local';
    }

    readDescriptorValue(descriptorId, callback) {
        const descriptor = this.getDescriptor(descriptorId);
        if (!descriptor) {
            throw new Error('Descriptor read failed: could not get descriptor with id ' + descriptorId);
        }

        if (this._instanceIdIsOnLocalDevice(descriptorId)) {
            this._readLocalValue(descriptor, callback);
            return;
        }

        const device = this._getDeviceByDescriptorId(descriptorId);
        if (!device) {
            throw new Error('Descriptor read failed: Could not get device');
        }

        if (this._gattOperationsMap[device.instanceId]) {
            throw new Error('Descriptor read failed: A gatt operation already in progress with device with id ' + device.instanceId);
        }

        this._gattOperationsMap[device.instanceId] = { callback: callback, readBytes: [] };

        this._adapter.gattcRead(device.connectionHandle, descriptor.handle, 0, err => {
            if (err) {
                this.emit('error', _makeError('Read descriptor value failed', err));
            }
        });
    }

    // Callback signature function(err) {}, callback will not be called until ack is received. options: {ack, long, offset}
    writeDescriptorValue(descriptorId, value, ack, callback) {
        // Does not support reliable write
        const descriptor = this.getDescriptor(descriptorId);
        if (!descriptor) {
            throw new Error('Descriptor write failed: could not get descriptor with id ' + descriptorId);
        }

        if (this._instanceIdIsOnLocalDevice(descriptorId)) {
            this._writeLocalValue(descriptor, value, 0, callback);
            return;
        }

        const device = this._getDeviceByDescriptorId(descriptorId);
        if (!device) {
            throw new Error('Descriptor write failed: Could not get device');
        }

        if (this._gattOperationsMap[device.instanceId]) {
            throw new Error('Descriptor write failed: A gatt operation already in progress with device with id ' + device.instanceId);
        }

        this._gattOperationsMap[device.instanceId] = { callback: callback, bytesWritten: 0, value: value.slice(), attribute: descriptor };

        if (value.length > this._maxShortWritePayloadSize) {
            if (!ack) {
                throw new Error('Long writes do not support BLE_GATT_OP_WRITE_CMD');
            }

            this._gattOperationsMap[device.instanceId].bytesWritten = this._maxLongWritePayloadSize;
            this._longWrite(device, descriptor, value, callback);
        } else {
            this._gattOperationsMap[device.instanceId].bytesWritten = value.length;
            this._shortWrite(device, descriptor, value, ack, callback);
        }
    }

    _shortWrite(device, attribute, value, ack, callback) {
        const writeParameters = {
            write_op: ack ? this._bleDriver.BLE_GATT_OP_WRITE_REQ : this._bleDriver.BLE_GATT_OP_WRITE_CMD,
            flags: 0, // don't care for WRITE_REQ / WRITE_CMD
            handle: attribute.handle,
            offset: 0,
            len: value.length,
            value: value,
        };

        this._gattcWriteWithRetries(device.connectionHandle, writeParameters, err => {
            if (err) {
                delete this._gattOperationsMap[device.instanceId];
                this.emit('error', 'Failed to write to attribute with handle: ' + attribute.handle);
                if (callback) callback(err);
                return;
            }

            if (!ack) {
                delete this._gattOperationsMap[device.instanceId];
                attribute.value = value;
                if (callback) { callback(undefined, attribute); }
            }
        });
    }

    _gattcWriteWithRetries(connectionHandle, writeParameters, callback)
    {
        let attempts = 0;
        const MAX_ATTEMPTS = 5;
        const RETRY_DELAY = 5;
        const BLE_ERROR_NO_TX_PACKETS = 0x3004;
        const tryWrite = () => {
            this._adapter.gattcWrite(connectionHandle, writeParameters, err => {
                if (err) {
                    if (err.errno === BLE_ERROR_NO_TX_PACKETS && attempts++ <= MAX_ATTEMPTS) {
                        setTimeout(() => tryWrite(), RETRY_DELAY);
                    } else {
                        callback(err);
                    }
                } else {
                    callback();
                }
            });
        };
        tryWrite();
    }

    _longWrite(device, attribute, value, callback) {
        if (value.length < this._maxShortWritePayloadSize) {
            throw new Error('Wrong write method. Use regular write for payload sizes < ' + this._maxShortWritePayloadSize);
        }

        const writeParameters = {
            write_op: this._bleDriver.BLE_GATT_OP_PREP_WRITE_REQ,
            flags: this._bleDriver.BLE_GATT_EXEC_WRITE_FLAG_PREPARED_WRITE,
            handle: attribute.handle,
            offset: 0,
            len: this._maxLongWritePayloadSize,
            value: value.slice(0, this._maxLongWritePayloadSize),
        };

        this._adapter.gattcWrite(device.connectionHandle, writeParameters, err => {
            if (err) {
                console.log(err);
                this._longWriteCancel(device, attribute);
                this.emit('error', _makeError('Failed to write value to device/handle ' + device.instanceId + '/' + attribute.handle, err));
                return;
            }

        });
    }

    _longWriteCancel(device, attribute) {
        const gattOperation = this._gattOperationsMap[device.instanceId];
        const writeParameters = {
            write_op: this._bleDriver.BLE_GATT_OP_EXEC_WRITE_REQ,
            flags: this._bleDriver.BLE_GATT_EXEC_WRITE_FLAG_PREPARED_CANCEL,
            handle: attribute.handle,
            offset: 0,
            len: 0,
            value: [],
        };

        this._adapter.gattcWrite(device.connectionHandle, writeParameters, err => {
            delete this._gattOperationsMap[device.instanceId];

            if (err) {
                this.emit('error', _makeError('Failed to cancel failed long write', err));
                gattOperation.callback('Failed to write and failed to cancel write');
            } else {
                gattOperation.callback('Failed to write value to device/handle ' + device.instanceId + '/' + attribute.handle);
            }
        });
    }

    _sendingNotificationsAndIndicationsComplete() {
        return this._pendingNotificationsAndIndications.sentAllNotificationsAndIndications &&
            this._pendingNotificationsAndIndications.remainingNotificationCallbacks === 0 &&
            this._pendingNotificationsAndIndications.remainingIndicationConfirmations === 0;
    }

    _writeLocalValue(attribute, value, offset, completeCallback, deviceNotifiedOrIndicated) {
        const writeParameters = {
            len: value.length,
            offset: offset,
            value: value,
        };

        if (!this._instanceIdIsOnLocalDevice(attribute.instanceId)) {
            this.emit('error', _makeError('Attribute was not a local attribute'));
            return;
        }

        // TODO: Do we know that the attributes are the correct attributes?
        if (attribute.uuid === '2A00') {
            // TODO: At some point addon should accept string.
            // TODO: Fix write perm to be same as set at server setup.
            this._setDeviceNameFromArray(value, ['open'], err => {
                if (err) {
                    completeCallback(err);
                }

                attribute.value = value;
                completeCallback(undefined, attribute);
            });
            return;
        }

        // TODO: Fix Appearance uuid magic number
        if (attribute.uuid === '2A01') {
            this._setAppearanceFromArray(value, err => {
                if (err) {
                    completeCallback(err);
                }

                attribute.value = value;
                completeCallback(undefined, attribute);
            });
            return;
        }

        // TODO: Fix Peripheral Preferred Connection Parameters uuid magic number
        if (attribute.uuid === '2A04') {
            this._setPPCPFromArray(value, err => {
                if (err) {
                    completeCallback(err);
                }

                attribute.value = value;
                completeCallback(undefined, attribute);
            });
            return;
        }

        // TODO: Figure out if we should use hvx?
        const cccdDescriptor = this._getCCCDOfCharacteristic(attribute.instanceId);
        let sentHvx = false;

        if (cccdDescriptor) {
            // TODO: This is probably way to simple, do we need a map of devices indication is sent to?
            this._pendingNotificationsAndIndications = {
                completeCallback,
                deviceNotifiedOrIndicated,
                sentAllNotificationsAndIndications: false,
                remainingNotificationCallbacks: 0,
                remainingIndicationConfirmations: 0,
            };

            for (let deviceInstanceId in this._devices) {
                const cccdValue = cccdDescriptor.value[deviceInstanceId][0];
                const sendIndication = cccdValue & 2;
                const sendNotification = !sendIndication && (cccdValue & 1);

                if (sendNotification || sendIndication) {
                    const device = this._devices[deviceInstanceId];
                    const hvxParams = {
                        handle: attribute.valueHandle,
                        type: sendIndication || sendNotification,
                        offset: offset,
                        len: value.length,
                        data: value,
                    };
                    sentHvx = true;

                    if (sendNotification) {
                        this._pendingNotificationsAndIndications.remainingNotificationCallbacks++;
                    } else if (sendIndication) {
                        this._pendingNotificationsAndIndications.remainingIndicationConfirmations++;
                    }

                    this._adapter.gattsHVX(device.connectionHandle, hvxParams, err => {
                        if (err) {
                            if (sendNotification) {
                                this._pendingNotificationsAndIndications.remainingNotificationCallbacks--;
                            } else if (sendIndication) {
                                this._pendingNotificationsAndIndications.remainingIndicationConfirmations--;
                            }

                            this.emit('error', _makeError('Failed to send notification', err));

                            if (this._sendingNotificationsAndIndicationsComplete()) {
                                completeCallback(_makeError('Failed to send notification or indication', err));
                                this._pendingNotificationsAndIndications = {};
                            }

                            return;
                        }

                        this._setAttributeValueWithOffset(attribute, value, offset);

                        if (sendNotification) {
                            if (deviceNotifiedOrIndicated) {
                                deviceNotifiedOrIndicated(device, attribute);
                            }

                            this.emit('deviceNotifiedOrIndicated', device, attribute);

                            this._pendingNotificationsAndIndications.remainingNotificationCallbacks--;
                            if (this._sendingNotificationsAndIndicationsComplete()) {
                                completeCallback(undefined);
                                this._pendingNotificationsAndIndications = {};
                            }
                        } else if (sendIndication) {
                            return;
                        }
                    });
                }
            }

            this._pendingNotificationsAndIndications.sentAllNotificationsAndIndications = true;
        }

        if (sentHvx) {
            if (this._sendingNotificationsAndIndicationsComplete()) {
                completeCallback(undefined);
                this._pendingNotificationsAndIndications = {};
            }

            return;
        }

        this._adapter.gattsSetValue(this._bleDriver.BLE_CONN_HANDLE_INVALID, attribute.handle, writeParameters, (err, writeResult) => {
            if (err) {
                this.emit('error', _makeError('Failed to write local value', err));
                completeCallback(err, undefined);
                return;
            }

            this._setAttributeValueWithOffset(attribute, value, offset);
            completeCallback(undefined, attribute);
        });
    }

    _readLocalValue(attribute, callback) {
        const readParameters = {
            len: 512,
            offset: 0,
            value: [],
        };

        this._adapter.gattsGetValue(this._bleDriver.BLE_CONN_HANDLE_INVALID, attribute, readParameters, (err, readResults) => {
            if (err) {
                this.emit('error', _makeError('Failed to write local value', err));
                if (callback) callback(err, undefined);
                return;
            }

            attribute.value = readResults.value;
            if (callback) { callback(undefined, attribute); }
        });
    }

    // Only for GATTC role

    // Callback signature function(err) {}, ack: require all notifications to ack, callback will not be called until ack is received
    startCharacteristicsNotifications(characteristicId, requireAck, callback) {
        // TODO: If CCCD not discovered do a decriptor discovery
        const enableNotificationBitfield = requireAck ? 2 : 1;
        const characteristic = this._characteristics[characteristicId];
        if (!characteristic) {
            throw new Error('Start characteristic notifications failed: Could not get characteristic with id ' + characteristicId);
        }

        const cccdDescriptor = this._getCCCDOfCharacteristic(characteristicId);
        if (!cccdDescriptor) {
            throw new Error('Start characteristic notifications failed: Could not find CCCD descriptor with parent characteristic id: ' + characteristicId);
        }

        this.writeDescriptorValue(cccdDescriptor.instanceId, [enableNotificationBitfield, 0], true, err => {
            if (err) {
                this.emit('error', 'Failed to start characteristics notifications');
            }

            if (callback) { callback(err); }
        });
    }

    // Callback signature function(err) {}
    stopCharacteristicsNotifications(characteristicId, callback) {
        // TODO: If CCCD not discovered how did we start it?
        const disableNotificationBitfield = 0;
        const characteristic = this._characteristics[characteristicId];
        if (!characteristic) {
            throw new Error('Stop characteristic notifications failed: Could not get characteristic with id ' + characteristicId);
        }

        const cccdDescriptor = this._getCCCDOfCharacteristic(characteristicId);
        if (!cccdDescriptor) {
            throw new Error('Stop characteristic notifications failed: Could not find CCCD descriptor with parent characteristic id: ' + characteristicId);
        }

        this.writeDescriptorValue(cccdDescriptor.instanceId, [disableNotificationBitfield, 0], true, err => {
            if (err) {
                this.emit('error', 'Failed to stop characteristics notifications');
            }

            if (callback) { callback(err); }
        });
    }
}

module.exports = Adapter;<|MERGE_RESOLUTION|>--- conflicted
+++ resolved
@@ -1517,14 +1517,13 @@
         }
     }
 
-<<<<<<< HEAD
     _parseTxCompleteEvent(event) {
         const remoteDevice = this._getDeviceByConnectionHandle(event.conn_handle);
         this.emit('txComplete', remoteDevice, event.count);
-=======
+    }
+
     _parseDataLengthChanged(event) {
         this.emit('logMessage', logLevel.DEBUG, `${JSON.stringify(event)}`);
->>>>>>> 50727424
     }
 
     _setAttributeValueWithOffset(attribute, value, offset) {
