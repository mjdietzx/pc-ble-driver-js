--- conflicted
+++ resolved
@@ -1528,19 +1528,14 @@
         }
     }
 
-<<<<<<< HEAD
     _parseTxCompleteEvent(event) {
         const remoteDevice = this._getDeviceByConnectionHandle(event.conn_handle);
         this.emit('txComplete', remoteDevice, event.count);
     }
 
-    _parseDataLengthChanged(event) {
-        this.emit('logMessage', logLevel.DEBUG, `${JSON.stringify(event)}`);
-=======
     _parseDataLengthChangedEvent(event) {
         const remoteDevice = this._getDeviceByConnectionHandle(event.conn_handle);
         this.emit('dataLengthChanged', remoteDevice, event.max_tx_octets);
->>>>>>> a3305abf
     }
 
     _setAttributeValueWithOffset(attribute, value, offset) {
